--- conflicted
+++ resolved
@@ -48,14 +48,10 @@
 
         for (let i = 0; i < variableFiles.length; i++) {
 
-<<<<<<< HEAD
-          let variableFile = SUtils.readAndParseJsonSync(_this._S.getProject().getFilePath('_meta', 'variables', variableFiles[i]));
-=======
           // Skip unrelated and hidden files
           if (!variableFiles[i] || variableFiles[i].charAt(0) === '.' || variableFiles[i].indexOf('s-variables') == -1) continue;
 
-          let variableFile = SUtils.readAndParseJsonSync(path.join(_this._S.config.projectPath, '_meta', 'variables', variableFiles[i]));
->>>>>>> 48f8e9df
+          let variableFile = SUtils.readAndParseJsonSync(getProject().getFilePath('_meta', 'variables', variableFiles[i]));
 
           // Parse file name to get stage/region
           let file = variableFiles[i].replace('s-variables-', '').replace('.json', '');
