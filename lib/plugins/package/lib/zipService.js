--- conflicted
+++ resolved
@@ -1,45 +1,13 @@
 'use strict';
 
-<<<<<<< HEAD
-const JsZip = require('jszip');
-=======
+const archiver = require('archiver');
 const BbPromise = require('bluebird');
-const archiver = require('archiver');
->>>>>>> 6692d2d0
 const path = require('path');
 const fs = require('fs');
 
 module.exports = {
-<<<<<<< HEAD
   zipDirectory(servicePath, exclude, include, zipFileName) {
-    const zip = new JsZip();
-=======
-  zipService() {
-    // check if the user has specified an own artifact
-    if (this.serverless.service.package.artifact) {
-      return BbPromise.resolve();
-    }
-
-    this.serverless.cli.log('Zipping service...');
-
     const zip = archiver.create('zip');
-    const servicePath = this.serverless.config.servicePath;
-
-    let exclude = this.serverless.service.package.exclude || [];
-
-    // add defaults for exclude
-    exclude = _.union(exclude, [
-      '.git',
-      '.gitignore',
-      '.DS_Store',
-      'serverless.yaml',
-      'serverless.yml',
-      '.serverless',
-    ]);
-
-    const include = this.serverless.service.package.include || [];
-    const zipFileName = `${this.serverless.service.service}.zip`;
->>>>>>> 6692d2d0
 
     const artifactFilePath = path.join(servicePath,
       '.serverless', zipFileName);
@@ -54,9 +22,9 @@
       this.serverless.utils.walkDirSync(servicePath).forEach((filePath) => {
         const relativeFilePath = path.relative(servicePath, filePath);
 
-<<<<<<< HEAD
-      return artifactFilePath;
-=======
+        // ensure we don't include the new zip file in our zip
+        if (relativeFilePath.startsWith('.serverless')) return;
+
         const shouldBeExcluded =
           exclude.some(value => relativeFilePath.toLowerCase().indexOf(value.toLowerCase()) > -1);
 
@@ -74,13 +42,8 @@
     });
 
     return new BbPromise((resolve, reject) => {
-      output.on('close', () => {
-        this.serverless.service.package.artifact = artifactFilePath;
-        return resolve();
-      });
-
+      output.on('close', () => resolve(artifactFilePath));
       zip.on('error', (err) => reject(err));
->>>>>>> 6692d2d0
     });
   },
 };