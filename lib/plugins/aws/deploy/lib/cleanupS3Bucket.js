--- conflicted
+++ resolved
@@ -7,15 +7,9 @@
 
 module.exports = {
   getObjectsToRemove() {
-<<<<<<< HEAD
-    // 4 old ones + the one which will be uploaded after the cleanup = 5
-    const stacksToKeepCount = 4;
+    const stacksToKeepCount = 5;
     const service = this.serverless.service.service;
     const stage = this.options.stage;
-=======
-    const directoriesToKeepCount = 5;
-    const serviceStage = `${this.serverless.service.service}/${this.options.stage}`;
->>>>>>> da2a5ef9
 
     return this.provider.request('S3',
       'listObjectsV2',
