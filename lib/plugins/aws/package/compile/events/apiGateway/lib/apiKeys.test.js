--- conflicted
+++ resolved
@@ -23,7 +23,7 @@
     };
     awsCompileApigEvents = new AwsCompileApigEvents(serverless, options);
     awsCompileApigEvents.apiGatewayRestApiLogicalId = 'ApiGatewayRestApi';
-    awsCompileApigEvents.apiGatewayStageLogicalId = 'ApiGatewayStageTest';
+    awsCompileApigEvents.apiGatewayDeploymentLogicalId = 'ApiGatewayDeploymentTest';
   });
 
   it('should support string notations', () => {
@@ -66,13 +66,7 @@
           .Resources[
             awsCompileApigEvents.provider.naming.getApiKeyLogicalId(1)
           ].DependsOn
-<<<<<<< HEAD
-      ).to.equal('ApiGatewayStageTest');
-    })
-  );
-=======
       ).to.equal('ApiGatewayDeploymentTest');
->>>>>>> d4f2161d
 
       // key2
       expect(
