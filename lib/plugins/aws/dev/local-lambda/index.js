--- conflicted
+++ resolved
@@ -1,7 +1,3 @@
-<<<<<<< HEAD
-<<<<<<< HEAD
-=======
->>>>>>> d35c0617
 import fs from 'fs/promises';
 import path from 'path';
 import os from 'os';
@@ -11,17 +7,6 @@
 
 const { flatten } = pkg;
 const __dirname = path.dirname(fileURLToPath(import.meta.url));
-<<<<<<< HEAD
-=======
-const fs = require('fs').promises;
-const path = require('path');
-const os = require('os');
-const chalk = require('chalk');
-const { spawn } = require('child_process');
-const { flatten } = require('lodash');
->>>>>>> v4.0
-=======
->>>>>>> d35c0617
 
 /**
  * This is the main Local Lambda class that will be used to invoke local lambda functions.
@@ -276,17 +261,7 @@
     arguments: [],
     path: path.join(__dirname, 'runtime-wrappers/node/javascript-wrapper.js'),
     versions: ['nodejs14.x', 'nodejs16.x', 'nodejs18.x', 'nodejs20.x'],
-<<<<<<< HEAD
-    extensions: ['.js', '.mjs', '.js'],
-  },
-  {
-    command: 'ts-node',
-    path: path.join(__dirname, 'runtime-wrappers/wrapper.ts'),
-    versions: ['nodejs14.x', 'nodejs16.x', 'nodejs18.x', 'nodejs20.x'],
-    extensions: ['.ts', '.mts', '.cts'],
-=======
     extensions: ['.js', '.mjs', '.cjs', '.ts', '.mts', '.cts'],
->>>>>>> v4.0
   },
 ];
 
