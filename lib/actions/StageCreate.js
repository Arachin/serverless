'use strict';

/**
 * Action: StageCreate
 * - Creates new stage, and new region in that stage for your project.
 * - Creates a new project S3 bucket for the new region and puts env and CF files
 * - Creates CF stack by default, unless noExeCf option is set to true
 * - Updates the project's s-project.json file with the new stage and region
 *
 * Event Properties:
 * - stage                (String) the name of the new stage
 * - region               (String) the name of the new region in the provided stage
 * - noExeCf:             (Boolean) Don't execute CloudFormation
 */

module.exports = function(SPlugin, serverlessPath) {
  const path = require('path'),
      SError  = require(path.join(serverlessPath, 'ServerlessError')),
      SCli    = require(path.join(serverlessPath, 'utils/cli')),
      os         = require('os'),
      fs         = require('fs'),
      BbPromise  = require('bluebird'),
      awsMisc    = require(path.join(serverlessPath, 'utils/aws/Misc')),
      SUtils  = require(path.join(serverlessPath, 'utils'));

  BbPromise.promisifyAll(fs);

  /**
   * StageCreate Class
   */

  class StageCreate extends SPlugin {

    constructor(S, config) {
      super(S, config);
      this.evt = {};
    }

    static getName() {
      return 'serverless.core.' + StageCreate.name;
    }

    registerActions() {
      this.S.addAction(this.stageCreate.bind(this), {
        handler:       'stageCreate',
        description:   `Creates new stage for project
usage: serverless stage create`,
        context:       'stage',
        contextAction: 'create',
        options:       [
          {
            option:      'region',
            shortcut:    'r',
            description: 'AWS lambda supported region for your new stage.'
          },
          {
            option:      'stage',
            shortcut:    's',
            description: 'new stage name.'
          },
          {
            option:      'nonInteractive',
            shortcut:    'i',
            description: 'Optional - Turn off CLI interactivity if true. Default: false.'
          },
          {
            option:      'noExeCf',
            shortcut:    'c',
            description: 'Optional - Don\'t execute CloudFormation, just generate it. Default: false.'
          },
        ],
      });

      return BbPromise.resolve();
    }

    /**
     * Action
     */

    stageCreate(evt) {

      let _this = this;

      if(evt) {
        _this.evt = evt;
        _this.S._interactive = false;
      }

      // If CLI, parse arguments
      if (_this.S.cli) {

        _this.evt = JSON.parse(JSON.stringify(_this.S.cli.options)); // Important: Clone objects, don't refer to them

        if (_this.S.cli.options.nonInteractive) {
          _this.S._interactive = false;
        }
      }

      return _this.S.validateProject()
        .bind(_this)
        .then(_this._prompt)
        .then(_this._validateAndPrepare)
        .then(_this._initAWS)
        .then(_this._updateCfTemplate)
        .then(_this._createRegionBucket)
        .then(_this._putEnvFile)
        .then(_this._putCfFile)
        .then(_this._createCfStack)
        .then(_this._updateProjectJson)
        .then(function() {
          SCli.log('Successfully created stage ' + _this.evt.stage + ' with region ' + _this.evt.region);
          return _this.evt;
        });
    }

    /**
     * Prompt stage and region
     */

    _prompt() {
      let _this = this;

      // Skip if non-interactive or stage is provided
      if (!_this.S._interactive || _this.evt.stage) return BbPromise.resolve();

      let prompts = {
        properties: {}
      };

      prompts.properties.stage = {
        description: 'Enter a new stage name for this project: '.yellow,
        required:    true,
        message:     'Stage must be letters and numbers only',
        conform:     function(stage) {
          return SUtils.isStageNameValid(stage);
        }
      };

      return _this.cliPromptInput(prompts, null)
        .then(function(answers) {
          _this.evt.stage = answers.stage.toLowerCase();
          BbPromise.resolve();
        })
        .then(function(){
          return _this.cliPromptSelectRegion('Select a region for your new stage: ', false, false, _this.evt.region, false)
            .then(region => {
              _this.evt.region = region;
              BbPromise.resolve();
            });
        });
    }

    /**
     * Validate all data from event, interactive CLI or non interactive CLI
     * and prepare data
     */

    _validateAndPrepare() {

      // non interactive validation
      if (!this.S._interactive) {

        // Check Params
        if (!this.evt.stage || !this.evt.region) {
          return BbPromise.reject(new SError('Missing stage or region'));
        }
      }

      // validate stage
      if (!SUtils.isStageNameValid(this.evt.stage)) {
        return BbPromise.reject(new SError('Invalid stage name. Stage must be letters and numbers only.', SError.errorCodes.UNKNOWN));
      }

      // validate stage: Ensure stage isn't "local"
      this.evt.stage = this.evt.stage.toLowerCase().replace(/\W+/g, '').substring(0, 15);
      if (this.evt.stage == 'local') {
        return BbPromise.reject(new SError('Stage ' + this.evt.stage + ' is reserved'));
      }

      // validate stage: Ensure stage doesn't already exist
      if (this.S._projectJson.stages[this.evt.stage]) {
        return BbPromise.reject(new SError('Stage ' + this.evt.stage + ' already exists', SError.errorCodes.UNKNOWN));
      }

      // validate region
      if (awsMisc.validLambdaRegions.indexOf(this.evt.region) == -1) {
        return BbPromise.reject(new SError('Invalid region. Lambda not supported in ' + this.evt.region, SError.errorCodes.UNKNOWN));
      }

      // Status
      SCli.log('Creating stage and region: ' + this.evt.stage + '/' + this.evt.region);

      return BbPromise.resolve();
    }

    /**
     * Initialize needed AWS classes
     */

    _initAWS() {

      let awsConfig = {
        region:          this.evt.region,
        accessKeyId:     this.S._awsAdminKeyId,
        secretAccessKey: this.S._awsAdminSecretKey,
      };

      this.CF       = require('../utils/aws/CloudFormation')(awsConfig);
      this.Lambda   = require('../utils/aws/Lambda')(awsConfig);
      this.S3       = require('../utils/aws/S3')(awsConfig);
    }

    /**
     * Update CF Template
     * - Add a stage to an existing project resources cloudformation template
     */

    _updateCfTemplate() {

      let projResoucesCfPath  = path.join(this.S._projectRootPath, 'cloudformation', 'resources-cf.json'),
          cfTemplate          = SUtils.readAndParseJsonSync(projResoucesCfPath);

      // Add new stage to AllowedValues
      cfTemplate.Parameters.Stage.AllowedValues.push(this.evt.stage);
      cfTemplate.Parameters.DataModelStage.AllowedValues.push(this.evt.stage);

      // Check if project name is in AllowedValues
      if (cfTemplate.Parameters.ProjectName.AllowedValues.indexOf(this.S._projectJson.name) == -1) {
        cfTemplate.Parameters.ProjectName.AllowedValues.push(this.S._projectJson.name);
      }

      // Write it
      return SUtils.writeFile(
          projResoucesCfPath,
          JSON.stringify(cfTemplate, null, 2)
      );
    }

    /**
     * Create Project Bucket
     * - if it does not exist
     */

    _createRegionBucket() {
      this.evt.regionBucket = SUtils.generateRegionBucketName(this.evt.region, this.S._projectJson.domain);
      SCli.log('Creating a region bucket on S3: ' + this.evt.regionBucket + '...');
      return this.S3.sCreateBucket(this.evt.regionBucket);
    }

    /**
     * Put ENV File
     * - Creates ENV file in regional project bucket
     */

    _putEnvFile() {
      let stage = this.evt.stage;

      let envFileContents = `SERVERLESS_STAGE=${stage}
<<<<<<< HEAD
SERVERLESS_DATA_MODEL_STAGE=${stage}`;
=======
  SERVERLESS_DATA_MODEL_STAGE=${stage}
  SERVERLESS_PROJECT_NAME=${this.S._projectJson.name}`;
>>>>>>> 387715fe

      return this.S3.sPutEnvFile(
          this.evt.regionBucket,
          this.S._projectJson.name,
          this.evt.stage,
          envFileContents);
    }

    /**
     * Put CF File
     */

    _putCfFile() {
      return this.CF.sPutCfFile(
          this.S._projectRootPath,
          this.evt.regionBucket,
          this.S._projectJson.name,
          this.evt.stage,
          'resources');
    }


    /**
     * Create CloudFormation Stack
     */

    _createCfStack(cfTemplateUrl) {
      let _this = this;

      if (_this.evt.noExeCf) {
        let stackName = _this.CF.sGetResourcesStackName(_this.evt.stage, _this.S._projectJson.name);

        SCli.log(`Remember to run CloudFormation manually to create stack with name: ${stackName}`);
        SCli.log('After creating CF stack, remember to put the IAM role outputs and regionBucket in your project s-project.json in the correct stage/region.');

        return BbPromise.resolve();
      }

      SCli.log('Creating CloudFormation Stack for your new stage (~5 mins)...');
      _this._spinner = SCli.spinner();
      _this._spinner.start();

      // Create CF stack
      return _this.CF.sCreateResourcesStack(
          _this.S._projectRootPath,
          _this.S._projectJson.name,
          _this.evt.stage,
          _this.S._projectJson.domain,
          '',
          cfTemplateUrl
          )
          .then(cfData => {
            return _this.CF.sMonitorCf(cfData, 'create')
                .then(cfStackData => {
                  _this._spinner.stop(true);
                  return cfStackData;
                });
          });
    }

    /**
     * Update Project JSON
     */

    _updateProjectJson(cfStackData) {

      let _this     = this,
          regionObj = {
            region:               _this.evt.region,
            iamRoleArnLambda:     '',
            regionBucket:           _this.evt.regionBucket,
          };

      if (cfStackData) {
        for (let i = 0; i < cfStackData.Outputs.length; i++) {
          if (cfStackData.Outputs[i].OutputKey === 'IamRoleArnLambda') {
            regionObj.iamRoleArnLambda = cfStackData.Outputs[i].OutputValue;
            _this.evt.iamRoleLambdaArn = cfStackData.Outputs[i].OutputValue;
          }
        }

        // Save StackName to Evt
        _this.evt.stageCfStack = cfStackData.StackName;
      }

      if (_this.S._projectJson.stages[_this.evt.stage]) {
        _this.S._projectJson.stages[_this.evt.stage].push(regionObj);
      } else {
        _this.S._projectJson.stages[_this.evt.stage] = [regionObj];
      }

      return SUtils.writeFile(
          path.join(_this.S._projectRootPath, 's-project.json'),
          JSON.stringify(_this.S._projectJson, null, 2)
      );
    }
  }

  return( StageCreate );
};<|MERGE_RESOLUTION|>--- conflicted
+++ resolved
@@ -257,12 +257,8 @@
       let stage = this.evt.stage;
 
       let envFileContents = `SERVERLESS_STAGE=${stage}
-<<<<<<< HEAD
-SERVERLESS_DATA_MODEL_STAGE=${stage}`;
-=======
   SERVERLESS_DATA_MODEL_STAGE=${stage}
   SERVERLESS_PROJECT_NAME=${this.S._projectJson.name}`;
->>>>>>> 387715fe
 
       return this.S3.sPutEnvFile(
           this.evt.regionBucket,
