--- conflicted
+++ resolved
@@ -4,46 +4,31 @@
   "dependencies": {
     "abab": {
       "version": "1.0.3",
-<<<<<<< HEAD
-      "from": "abab@https://registry.npmjs.org/abab/-/abab-1.0.3.tgz",
-=======
-      "from": "abab@1.0.3",
->>>>>>> f1df11ab
+      "from": "abab@>=1.0.3 <2.0.0",
       "resolved": "https://registry.npmjs.org/abab/-/abab-1.0.3.tgz",
       "dev": true
     },
     "abbrev": {
       "version": "1.0.9",
-<<<<<<< HEAD
-      "from": "abbrev@https://registry.npmjs.org/abbrev/-/abbrev-1.0.9.tgz",
-=======
-      "from": "abbrev@1.0.9",
->>>>>>> f1df11ab
+      "from": "abbrev@>=1.0.0 <1.1.0",
       "resolved": "https://registry.npmjs.org/abbrev/-/abbrev-1.0.9.tgz",
       "dev": true
     },
     "acorn": {
-<<<<<<< HEAD
       "version": "5.0.3",
-      "from": "acorn@https://registry.npmjs.org/acorn/-/acorn-5.0.3.tgz",
+      "from": "acorn@>=5.0.1 <6.0.0",
       "resolved": "https://registry.npmjs.org/acorn/-/acorn-5.0.3.tgz",
-=======
-      "version": "4.0.13",
-      "from": "acorn@4.0.13",
-      "resolved": "https://registry.npmjs.org/acorn/-/acorn-4.0.13.tgz",
->>>>>>> f1df11ab
       "dev": true
     },
     "acorn-globals": {
       "version": "3.1.0",
-<<<<<<< HEAD
-      "from": "acorn-globals@https://registry.npmjs.org/acorn-globals/-/acorn-globals-3.1.0.tgz",
+      "from": "acorn-globals@>=3.1.0 <4.0.0",
       "resolved": "https://registry.npmjs.org/acorn-globals/-/acorn-globals-3.1.0.tgz",
       "dev": true,
       "dependencies": {
         "acorn": {
           "version": "4.0.13",
-          "from": "acorn@https://registry.npmjs.org/acorn/-/acorn-4.0.13.tgz",
+          "from": "acorn@>=4.0.4 <5.0.0",
           "resolved": "https://registry.npmjs.org/acorn/-/acorn-4.0.13.tgz",
           "dev": true
         }
@@ -51,403 +36,241 @@
     },
     "acorn-jsx": {
       "version": "3.0.1",
-      "from": "acorn-jsx@https://registry.npmjs.org/acorn-jsx/-/acorn-jsx-3.0.1.tgz",
-=======
-      "from": "acorn-globals@3.1.0",
-      "resolved": "https://registry.npmjs.org/acorn-globals/-/acorn-globals-3.1.0.tgz",
-      "dev": true
-    },
-    "acorn-jsx": {
-      "version": "3.0.1",
-      "from": "acorn-jsx@3.0.1",
->>>>>>> f1df11ab
+      "from": "acorn-jsx@>=3.0.0 <4.0.0",
       "resolved": "https://registry.npmjs.org/acorn-jsx/-/acorn-jsx-3.0.1.tgz",
       "dev": true,
       "dependencies": {
         "acorn": {
           "version": "3.3.0",
-<<<<<<< HEAD
-          "from": "acorn@https://registry.npmjs.org/acorn/-/acorn-3.3.0.tgz",
-=======
-          "from": "acorn@3.3.0",
->>>>>>> f1df11ab
+          "from": "acorn@>=3.0.4 <4.0.0",
           "resolved": "https://registry.npmjs.org/acorn/-/acorn-3.3.0.tgz",
           "dev": true
         }
       }
     },
     "agent-base": {
-      "version": "2.0.1",
-<<<<<<< HEAD
-      "from": "agent-base@https://registry.npmjs.org/agent-base/-/agent-base-2.0.1.tgz",
-=======
-      "from": "agent-base@2.0.1",
->>>>>>> f1df11ab
-      "resolved": "https://registry.npmjs.org/agent-base/-/agent-base-2.0.1.tgz",
+      "version": "2.1.1",
+      "from": "agent-base@>=2.0.0 <3.0.0",
+      "resolved": "https://registry.npmjs.org/agent-base/-/agent-base-2.1.1.tgz",
       "dependencies": {
         "semver": {
           "version": "5.0.3",
-<<<<<<< HEAD
-          "from": "semver@https://registry.npmjs.org/semver/-/semver-5.0.3.tgz",
-=======
-          "from": "semver@5.0.3",
->>>>>>> f1df11ab
+          "from": "semver@>=5.0.1 <5.1.0",
           "resolved": "https://registry.npmjs.org/semver/-/semver-5.0.3.tgz"
         }
       }
     },
     "ajv": {
       "version": "4.11.8",
-<<<<<<< HEAD
-      "from": "ajv@https://registry.npmjs.org/ajv/-/ajv-4.11.8.tgz",
-=======
-      "from": "ajv@4.11.8",
->>>>>>> f1df11ab
+      "from": "ajv@>=4.7.0 <5.0.0",
       "resolved": "https://registry.npmjs.org/ajv/-/ajv-4.11.8.tgz",
       "dev": true
     },
     "ajv-keywords": {
       "version": "1.5.1",
-<<<<<<< HEAD
-      "from": "ajv-keywords@https://registry.npmjs.org/ajv-keywords/-/ajv-keywords-1.5.1.tgz",
-=======
-      "from": "ajv-keywords@1.5.1",
->>>>>>> f1df11ab
+      "from": "ajv-keywords@>=1.0.0 <2.0.0",
       "resolved": "https://registry.npmjs.org/ajv-keywords/-/ajv-keywords-1.5.1.tgz",
       "dev": true
     },
     "align-text": {
       "version": "0.1.4",
-<<<<<<< HEAD
-      "from": "align-text@https://registry.npmjs.org/align-text/-/align-text-0.1.4.tgz",
-=======
-      "from": "align-text@0.1.4",
->>>>>>> f1df11ab
+      "from": "align-text@>=0.1.3 <0.2.0",
       "resolved": "https://registry.npmjs.org/align-text/-/align-text-0.1.4.tgz",
       "dev": true
     },
     "amdefine": {
       "version": "1.0.1",
-<<<<<<< HEAD
-      "from": "amdefine@https://registry.npmjs.org/amdefine/-/amdefine-1.0.1.tgz",
-=======
-      "from": "amdefine@1.0.1",
->>>>>>> f1df11ab
+      "from": "amdefine@>=0.0.4",
       "resolved": "https://registry.npmjs.org/amdefine/-/amdefine-1.0.1.tgz",
       "dev": true
     },
     "ansi-escapes": {
       "version": "1.4.0",
-<<<<<<< HEAD
-      "from": "ansi-escapes@https://registry.npmjs.org/ansi-escapes/-/ansi-escapes-1.4.0.tgz",
-=======
-      "from": "ansi-escapes@1.4.0",
->>>>>>> f1df11ab
+      "from": "ansi-escapes@>=1.1.0 <2.0.0",
       "resolved": "https://registry.npmjs.org/ansi-escapes/-/ansi-escapes-1.4.0.tgz",
       "dev": true
     },
     "ansi-red": {
       "version": "0.1.1",
-<<<<<<< HEAD
-      "from": "ansi-red@https://registry.npmjs.org/ansi-red/-/ansi-red-0.1.1.tgz",
-=======
-      "from": "ansi-red@0.1.1",
->>>>>>> f1df11ab
+      "from": "ansi-red@>=0.1.1 <0.2.0",
       "resolved": "https://registry.npmjs.org/ansi-red/-/ansi-red-0.1.1.tgz",
       "dev": true
     },
     "ansi-regex": {
       "version": "2.1.1",
-<<<<<<< HEAD
-      "from": "ansi-regex@https://registry.npmjs.org/ansi-regex/-/ansi-regex-2.1.1.tgz",
-=======
-      "from": "ansi-regex@2.1.1",
->>>>>>> f1df11ab
+      "from": "ansi-regex@>=2.0.0 <3.0.0",
       "resolved": "https://registry.npmjs.org/ansi-regex/-/ansi-regex-2.1.1.tgz"
     },
     "ansi-styles": {
       "version": "2.2.1",
-<<<<<<< HEAD
-      "from": "ansi-styles@https://registry.npmjs.org/ansi-styles/-/ansi-styles-2.2.1.tgz",
-=======
-      "from": "ansi-styles@2.2.1",
->>>>>>> f1df11ab
+      "from": "ansi-styles@>=2.2.1 <3.0.0",
       "resolved": "https://registry.npmjs.org/ansi-styles/-/ansi-styles-2.2.1.tgz"
     },
     "ansi-wrap": {
       "version": "0.1.0",
-<<<<<<< HEAD
-      "from": "ansi-wrap@https://registry.npmjs.org/ansi-wrap/-/ansi-wrap-0.1.0.tgz",
-=======
       "from": "ansi-wrap@0.1.0",
->>>>>>> f1df11ab
       "resolved": "https://registry.npmjs.org/ansi-wrap/-/ansi-wrap-0.1.0.tgz",
       "dev": true
     },
     "ansicolors": {
       "version": "0.2.1",
-<<<<<<< HEAD
-      "from": "ansicolors@https://registry.npmjs.org/ansicolors/-/ansicolors-0.2.1.tgz",
-=======
-      "from": "ansicolors@0.2.1",
->>>>>>> f1df11ab
+      "from": "ansicolors@>=0.2.1 <0.3.0",
       "resolved": "https://registry.npmjs.org/ansicolors/-/ansicolors-0.2.1.tgz",
       "dev": true
     },
     "append-transform": {
       "version": "0.4.0",
-<<<<<<< HEAD
-      "from": "append-transform@https://registry.npmjs.org/append-transform/-/append-transform-0.4.0.tgz",
-=======
-      "from": "append-transform@0.4.0",
->>>>>>> f1df11ab
+      "from": "append-transform@>=0.4.0 <0.5.0",
       "resolved": "https://registry.npmjs.org/append-transform/-/append-transform-0.4.0.tgz",
       "dev": true
     },
     "archiver": {
       "version": "1.3.0",
-<<<<<<< HEAD
-      "from": "archiver@https://registry.npmjs.org/archiver/-/archiver-1.3.0.tgz",
-=======
-      "from": "archiver@1.3.0",
->>>>>>> f1df11ab
+      "from": "archiver@>=1.1.0 <2.0.0",
       "resolved": "https://registry.npmjs.org/archiver/-/archiver-1.3.0.tgz",
       "dependencies": {
         "async": {
           "version": "2.4.1",
-<<<<<<< HEAD
-          "from": "async@https://registry.npmjs.org/async/-/async-2.4.1.tgz",
-=======
-          "from": "async@2.4.1",
->>>>>>> f1df11ab
+          "from": "async@>=2.0.0 <3.0.0",
           "resolved": "https://registry.npmjs.org/async/-/async-2.4.1.tgz"
         }
       }
     },
     "archiver-utils": {
       "version": "1.3.0",
-<<<<<<< HEAD
-      "from": "archiver-utils@https://registry.npmjs.org/archiver-utils/-/archiver-utils-1.3.0.tgz",
-=======
-      "from": "archiver-utils@1.3.0",
->>>>>>> f1df11ab
+      "from": "archiver-utils@>=1.3.0 <2.0.0",
       "resolved": "https://registry.npmjs.org/archiver-utils/-/archiver-utils-1.3.0.tgz"
     },
     "argparse": {
       "version": "1.0.9",
-<<<<<<< HEAD
-      "from": "argparse@https://registry.npmjs.org/argparse/-/argparse-1.0.9.tgz",
-=======
-      "from": "argparse@1.0.9",
->>>>>>> f1df11ab
+      "from": "argparse@>=1.0.7 <2.0.0",
       "resolved": "https://registry.npmjs.org/argparse/-/argparse-1.0.9.tgz"
     },
     "arr-diff": {
       "version": "2.0.0",
-<<<<<<< HEAD
-      "from": "arr-diff@https://registry.npmjs.org/arr-diff/-/arr-diff-2.0.0.tgz",
-=======
-      "from": "arr-diff@2.0.0",
->>>>>>> f1df11ab
+      "from": "arr-diff@>=2.0.0 <3.0.0",
       "resolved": "https://registry.npmjs.org/arr-diff/-/arr-diff-2.0.0.tgz",
       "dev": true
     },
     "arr-flatten": {
       "version": "1.0.3",
-<<<<<<< HEAD
-      "from": "arr-flatten@https://registry.npmjs.org/arr-flatten/-/arr-flatten-1.0.3.tgz",
-=======
-      "from": "arr-flatten@1.0.3",
->>>>>>> f1df11ab
+      "from": "arr-flatten@>=1.0.1 <2.0.0",
       "resolved": "https://registry.npmjs.org/arr-flatten/-/arr-flatten-1.0.3.tgz",
       "dev": true
     },
     "array-equal": {
       "version": "1.0.0",
-<<<<<<< HEAD
-      "from": "array-equal@https://registry.npmjs.org/array-equal/-/array-equal-1.0.0.tgz",
-=======
-      "from": "array-equal@1.0.0",
->>>>>>> f1df11ab
+      "from": "array-equal@>=1.0.0 <2.0.0",
       "resolved": "https://registry.npmjs.org/array-equal/-/array-equal-1.0.0.tgz",
       "dev": true
     },
     "array-union": {
       "version": "1.0.2",
-<<<<<<< HEAD
-      "from": "array-union@https://registry.npmjs.org/array-union/-/array-union-1.0.2.tgz",
-=======
-      "from": "array-union@1.0.2",
->>>>>>> f1df11ab
+      "from": "array-union@>=1.0.1 <2.0.0",
       "resolved": "https://registry.npmjs.org/array-union/-/array-union-1.0.2.tgz"
     },
     "array-uniq": {
       "version": "1.0.3",
-<<<<<<< HEAD
-      "from": "array-uniq@https://registry.npmjs.org/array-uniq/-/array-uniq-1.0.3.tgz",
-=======
-      "from": "array-uniq@1.0.3",
->>>>>>> f1df11ab
+      "from": "array-uniq@>=1.0.1 <2.0.0",
       "resolved": "https://registry.npmjs.org/array-uniq/-/array-uniq-1.0.3.tgz"
     },
     "array-unique": {
       "version": "0.2.1",
-<<<<<<< HEAD
-      "from": "array-unique@https://registry.npmjs.org/array-unique/-/array-unique-0.2.1.tgz",
-=======
-      "from": "array-unique@0.2.1",
->>>>>>> f1df11ab
+      "from": "array-unique@>=0.2.1 <0.3.0",
       "resolved": "https://registry.npmjs.org/array-unique/-/array-unique-0.2.1.tgz",
       "dev": true
     },
     "array.prototype.find": {
       "version": "2.0.4",
-<<<<<<< HEAD
-      "from": "array.prototype.find@https://registry.npmjs.org/array.prototype.find/-/array.prototype.find-2.0.4.tgz",
-=======
-      "from": "array.prototype.find@2.0.4",
->>>>>>> f1df11ab
+      "from": "array.prototype.find@>=2.0.1 <3.0.0",
       "resolved": "https://registry.npmjs.org/array.prototype.find/-/array.prototype.find-2.0.4.tgz",
       "dev": true
     },
     "arrify": {
       "version": "1.0.1",
-<<<<<<< HEAD
-      "from": "arrify@https://registry.npmjs.org/arrify/-/arrify-1.0.1.tgz",
-=======
-      "from": "arrify@1.0.1",
->>>>>>> f1df11ab
+      "from": "arrify@>=1.0.0 <2.0.0",
       "resolved": "https://registry.npmjs.org/arrify/-/arrify-1.0.1.tgz",
       "dev": true
     },
     "asap": {
       "version": "2.0.5",
-<<<<<<< HEAD
-      "from": "asap@https://registry.npmjs.org/asap/-/asap-2.0.5.tgz",
-=======
-      "from": "asap@2.0.5",
->>>>>>> f1df11ab
+      "from": "asap@>=2.0.3 <2.1.0",
       "resolved": "https://registry.npmjs.org/asap/-/asap-2.0.5.tgz",
       "dev": true
     },
     "asn1": {
       "version": "0.2.3",
-<<<<<<< HEAD
-      "from": "asn1@https://registry.npmjs.org/asn1/-/asn1-0.2.3.tgz",
-=======
-      "from": "asn1@0.2.3",
->>>>>>> f1df11ab
+      "from": "asn1@>=0.2.3 <0.3.0",
       "resolved": "https://registry.npmjs.org/asn1/-/asn1-0.2.3.tgz",
       "dev": true
     },
     "assert-plus": {
-<<<<<<< HEAD
       "version": "0.2.0",
-      "from": "assert-plus@https://registry.npmjs.org/assert-plus/-/assert-plus-0.2.0.tgz",
+      "from": "assert-plus@>=0.2.0 <0.3.0",
       "resolved": "https://registry.npmjs.org/assert-plus/-/assert-plus-0.2.0.tgz",
-=======
-      "version": "1.0.0",
-      "from": "assert-plus@1.0.0",
-      "resolved": "https://registry.npmjs.org/assert-plus/-/assert-plus-1.0.0.tgz",
->>>>>>> f1df11ab
       "dev": true
     },
     "assertion-error": {
       "version": "1.0.2",
-<<<<<<< HEAD
-      "from": "assertion-error@https://registry.npmjs.org/assertion-error/-/assertion-error-1.0.2.tgz",
-=======
-      "from": "assertion-error@1.0.2",
->>>>>>> f1df11ab
+      "from": "assertion-error@>=1.0.1 <2.0.0",
       "resolved": "https://registry.npmjs.org/assertion-error/-/assertion-error-1.0.2.tgz",
       "dev": true
     },
     "async": {
       "version": "1.5.2",
-<<<<<<< HEAD
-      "from": "async@https://registry.npmjs.org/async/-/async-1.5.2.tgz",
-=======
-      "from": "async@1.5.2",
->>>>>>> f1df11ab
+      "from": "async@>=1.5.2 <2.0.0",
       "resolved": "https://registry.npmjs.org/async/-/async-1.5.2.tgz"
     },
     "asynckit": {
       "version": "0.4.0",
-<<<<<<< HEAD
-      "from": "asynckit@https://registry.npmjs.org/asynckit/-/asynckit-0.4.0.tgz",
-=======
-      "from": "asynckit@0.4.0",
->>>>>>> f1df11ab
+      "from": "asynckit@>=0.4.0 <0.5.0",
       "resolved": "https://registry.npmjs.org/asynckit/-/asynckit-0.4.0.tgz"
     },
     "autolinker": {
       "version": "0.15.3",
-<<<<<<< HEAD
-      "from": "autolinker@https://registry.npmjs.org/autolinker/-/autolinker-0.15.3.tgz",
-=======
-      "from": "autolinker@0.15.3",
->>>>>>> f1df11ab
+      "from": "autolinker@>=0.15.0 <0.16.0",
       "resolved": "https://registry.npmjs.org/autolinker/-/autolinker-0.15.3.tgz",
       "dev": true
     },
     "aws-sdk": {
-<<<<<<< HEAD
-      "version": "2.56.0",
-      "from": "aws-sdk@https://registry.npmjs.org/aws-sdk/-/aws-sdk-2.56.0.tgz",
-      "resolved": "https://registry.npmjs.org/aws-sdk/-/aws-sdk-2.56.0.tgz",
-=======
-      "version": "2.58.0",
-      "from": "aws-sdk@2.58.0",
-      "resolved": "https://registry.npmjs.org/aws-sdk/-/aws-sdk-2.58.0.tgz",
->>>>>>> f1df11ab
+      "version": "2.63.0",
+      "from": "aws-sdk@>=2.7.13 <3.0.0",
+      "resolved": "https://registry.npmjs.org/aws-sdk/-/aws-sdk-2.63.0.tgz",
       "dependencies": {
         "uuid": {
           "version": "3.0.1",
-          "from": "uuid@https://registry.npmjs.org/uuid/-/uuid-3.0.1.tgz",
+          "from": "uuid@3.0.1",
           "resolved": "https://registry.npmjs.org/uuid/-/uuid-3.0.1.tgz"
         }
       }
     },
     "aws-sign2": {
       "version": "0.6.0",
-<<<<<<< HEAD
-      "from": "aws-sign2@https://registry.npmjs.org/aws-sign2/-/aws-sign2-0.6.0.tgz",
-=======
-      "from": "aws-sign2@0.6.0",
->>>>>>> f1df11ab
+      "from": "aws-sign2@>=0.6.0 <0.7.0",
       "resolved": "https://registry.npmjs.org/aws-sign2/-/aws-sign2-0.6.0.tgz",
       "dev": true
     },
     "aws4": {
       "version": "1.6.0",
-<<<<<<< HEAD
-      "from": "aws4@https://registry.npmjs.org/aws4/-/aws4-1.6.0.tgz",
-=======
-      "from": "aws4@1.6.0",
->>>>>>> f1df11ab
+      "from": "aws4@>=1.2.1 <2.0.0",
       "resolved": "https://registry.npmjs.org/aws4/-/aws4-1.6.0.tgz",
       "dev": true
     },
     "babel-code-frame": {
       "version": "6.22.0",
-<<<<<<< HEAD
-      "from": "babel-code-frame@https://registry.npmjs.org/babel-code-frame/-/babel-code-frame-6.22.0.tgz",
-=======
-      "from": "babel-code-frame@6.22.0",
->>>>>>> f1df11ab
+      "from": "babel-code-frame@>=6.16.0 <7.0.0",
       "resolved": "https://registry.npmjs.org/babel-code-frame/-/babel-code-frame-6.22.0.tgz",
       "dev": true
     },
     "babel-core": {
       "version": "6.24.1",
-<<<<<<< HEAD
-      "from": "babel-core@https://registry.npmjs.org/babel-core/-/babel-core-6.24.1.tgz",
+      "from": "babel-core@>=6.0.0 <7.0.0",
       "resolved": "https://registry.npmjs.org/babel-core/-/babel-core-6.24.1.tgz",
       "dev": true,
       "dependencies": {
         "source-map": {
           "version": "0.5.6",
-          "from": "source-map@https://registry.npmjs.org/source-map/-/source-map-0.5.6.tgz",
+          "from": "source-map@>=0.5.0 <0.6.0",
           "resolved": "https://registry.npmjs.org/source-map/-/source-map-0.5.6.tgz",
           "dev": true
         }
@@ -455,13 +278,13 @@
     },
     "babel-generator": {
       "version": "6.24.1",
-      "from": "babel-generator@https://registry.npmjs.org/babel-generator/-/babel-generator-6.24.1.tgz",
+      "from": "babel-generator@>=6.18.0 <7.0.0",
       "resolved": "https://registry.npmjs.org/babel-generator/-/babel-generator-6.24.1.tgz",
       "dev": true,
       "dependencies": {
         "source-map": {
           "version": "0.5.6",
-          "from": "source-map@https://registry.npmjs.org/source-map/-/source-map-0.5.6.tgz",
+          "from": "source-map@>=0.5.0 <0.6.0",
           "resolved": "https://registry.npmjs.org/source-map/-/source-map-0.5.6.tgz",
           "dev": true
         }
@@ -469,5806 +292,3345 @@
     },
     "babel-helpers": {
       "version": "6.24.1",
-      "from": "babel-helpers@https://registry.npmjs.org/babel-helpers/-/babel-helpers-6.24.1.tgz",
-=======
-      "from": "babel-core@6.24.1",
-      "resolved": "https://registry.npmjs.org/babel-core/-/babel-core-6.24.1.tgz",
-      "dev": true
-    },
-    "babel-generator": {
-      "version": "6.24.1",
-      "from": "babel-generator@6.24.1",
-      "resolved": "https://registry.npmjs.org/babel-generator/-/babel-generator-6.24.1.tgz",
-      "dev": true
-    },
-    "babel-helpers": {
-      "version": "6.24.1",
-      "from": "babel-helpers@6.24.1",
->>>>>>> f1df11ab
+      "from": "babel-helpers@>=6.24.1 <7.0.0",
       "resolved": "https://registry.npmjs.org/babel-helpers/-/babel-helpers-6.24.1.tgz",
       "dev": true
     },
     "babel-jest": {
       "version": "18.0.0",
-<<<<<<< HEAD
-      "from": "babel-jest@https://registry.npmjs.org/babel-jest/-/babel-jest-18.0.0.tgz",
-=======
-      "from": "babel-jest@18.0.0",
->>>>>>> f1df11ab
+      "from": "babel-jest@>=18.0.0 <19.0.0",
       "resolved": "https://registry.npmjs.org/babel-jest/-/babel-jest-18.0.0.tgz",
       "dev": true
     },
     "babel-messages": {
       "version": "6.23.0",
-<<<<<<< HEAD
-      "from": "babel-messages@https://registry.npmjs.org/babel-messages/-/babel-messages-6.23.0.tgz",
-=======
-      "from": "babel-messages@6.23.0",
->>>>>>> f1df11ab
+      "from": "babel-messages@>=6.23.0 <7.0.0",
       "resolved": "https://registry.npmjs.org/babel-messages/-/babel-messages-6.23.0.tgz",
       "dev": true
     },
     "babel-plugin-istanbul": {
       "version": "3.1.2",
-<<<<<<< HEAD
-      "from": "babel-plugin-istanbul@https://registry.npmjs.org/babel-plugin-istanbul/-/babel-plugin-istanbul-3.1.2.tgz",
-=======
-      "from": "babel-plugin-istanbul@3.1.2",
->>>>>>> f1df11ab
+      "from": "babel-plugin-istanbul@>=3.0.0 <4.0.0",
       "resolved": "https://registry.npmjs.org/babel-plugin-istanbul/-/babel-plugin-istanbul-3.1.2.tgz",
       "dev": true
     },
     "babel-plugin-jest-hoist": {
       "version": "18.0.0",
-<<<<<<< HEAD
-      "from": "babel-plugin-jest-hoist@https://registry.npmjs.org/babel-plugin-jest-hoist/-/babel-plugin-jest-hoist-18.0.0.tgz",
-=======
-      "from": "babel-plugin-jest-hoist@18.0.0",
->>>>>>> f1df11ab
+      "from": "babel-plugin-jest-hoist@>=18.0.0 <19.0.0",
       "resolved": "https://registry.npmjs.org/babel-plugin-jest-hoist/-/babel-plugin-jest-hoist-18.0.0.tgz",
       "dev": true
     },
     "babel-preset-jest": {
       "version": "18.0.0",
-<<<<<<< HEAD
-      "from": "babel-preset-jest@https://registry.npmjs.org/babel-preset-jest/-/babel-preset-jest-18.0.0.tgz",
-=======
-      "from": "babel-preset-jest@18.0.0",
->>>>>>> f1df11ab
+      "from": "babel-preset-jest@>=18.0.0 <19.0.0",
       "resolved": "https://registry.npmjs.org/babel-preset-jest/-/babel-preset-jest-18.0.0.tgz",
       "dev": true
     },
     "babel-register": {
       "version": "6.24.1",
-<<<<<<< HEAD
-      "from": "babel-register@https://registry.npmjs.org/babel-register/-/babel-register-6.24.1.tgz",
-=======
-      "from": "babel-register@6.24.1",
->>>>>>> f1df11ab
+      "from": "babel-register@>=6.24.1 <7.0.0",
       "resolved": "https://registry.npmjs.org/babel-register/-/babel-register-6.24.1.tgz",
       "dev": true
     },
     "babel-runtime": {
       "version": "6.23.0",
-<<<<<<< HEAD
-      "from": "babel-runtime@https://registry.npmjs.org/babel-runtime/-/babel-runtime-6.23.0.tgz",
-=======
-      "from": "babel-runtime@6.23.0",
->>>>>>> f1df11ab
+      "from": "babel-runtime@>=6.22.0 <7.0.0",
       "resolved": "https://registry.npmjs.org/babel-runtime/-/babel-runtime-6.23.0.tgz",
       "dev": true
     },
     "babel-template": {
       "version": "6.24.1",
-<<<<<<< HEAD
-      "from": "babel-template@https://registry.npmjs.org/babel-template/-/babel-template-6.24.1.tgz",
-=======
-      "from": "babel-template@6.24.1",
->>>>>>> f1df11ab
+      "from": "babel-template@>=6.16.0 <7.0.0",
       "resolved": "https://registry.npmjs.org/babel-template/-/babel-template-6.24.1.tgz",
       "dev": true
     },
     "babel-traverse": {
       "version": "6.24.1",
-<<<<<<< HEAD
-      "from": "babel-traverse@https://registry.npmjs.org/babel-traverse/-/babel-traverse-6.24.1.tgz",
-=======
-      "from": "babel-traverse@6.24.1",
->>>>>>> f1df11ab
+      "from": "babel-traverse@>=6.18.0 <7.0.0",
       "resolved": "https://registry.npmjs.org/babel-traverse/-/babel-traverse-6.24.1.tgz",
       "dev": true
     },
     "babel-types": {
       "version": "6.24.1",
-<<<<<<< HEAD
-      "from": "babel-types@https://registry.npmjs.org/babel-types/-/babel-types-6.24.1.tgz",
-=======
-      "from": "babel-types@6.24.1",
->>>>>>> f1df11ab
+      "from": "babel-types@>=6.18.0 <7.0.0",
       "resolved": "https://registry.npmjs.org/babel-types/-/babel-types-6.24.1.tgz",
       "dev": true
     },
     "babylon": {
-      "version": "6.17.1",
-<<<<<<< HEAD
-      "from": "babylon@https://registry.npmjs.org/babylon/-/babylon-6.17.1.tgz",
-=======
-      "from": "babylon@6.17.1",
->>>>>>> f1df11ab
-      "resolved": "https://registry.npmjs.org/babylon/-/babylon-6.17.1.tgz",
+      "version": "6.17.2",
+      "from": "babylon@>=6.13.0 <7.0.0",
+      "resolved": "https://registry.npmjs.org/babylon/-/babylon-6.17.2.tgz",
       "dev": true
     },
     "balanced-match": {
       "version": "0.4.2",
-<<<<<<< HEAD
-      "from": "balanced-match@https://registry.npmjs.org/balanced-match/-/balanced-match-0.4.2.tgz",
-=======
-      "from": "balanced-match@0.4.2",
->>>>>>> f1df11ab
+      "from": "balanced-match@>=0.4.1 <0.5.0",
       "resolved": "https://registry.npmjs.org/balanced-match/-/balanced-match-0.4.2.tgz"
     },
     "base64-js": {
       "version": "1.2.0",
-<<<<<<< HEAD
-      "from": "base64-js@https://registry.npmjs.org/base64-js/-/base64-js-1.2.0.tgz",
-=======
-      "from": "base64-js@1.2.0",
->>>>>>> f1df11ab
+      "from": "base64-js@>=1.0.2 <2.0.0",
       "resolved": "https://registry.npmjs.org/base64-js/-/base64-js-1.2.0.tgz"
     },
     "bcrypt-pbkdf": {
       "version": "1.0.1",
-<<<<<<< HEAD
-      "from": "bcrypt-pbkdf@https://registry.npmjs.org/bcrypt-pbkdf/-/bcrypt-pbkdf-1.0.1.tgz",
-=======
-      "from": "bcrypt-pbkdf@1.0.1",
->>>>>>> f1df11ab
+      "from": "bcrypt-pbkdf@>=1.0.0 <2.0.0",
       "resolved": "https://registry.npmjs.org/bcrypt-pbkdf/-/bcrypt-pbkdf-1.0.1.tgz",
       "dev": true,
       "optional": true
     },
     "bl": {
       "version": "1.2.1",
-<<<<<<< HEAD
-      "from": "bl@https://registry.npmjs.org/bl/-/bl-1.2.1.tgz",
-=======
-      "from": "bl@1.2.1",
->>>>>>> f1df11ab
+      "from": "bl@>=1.0.0 <2.0.0",
       "resolved": "https://registry.npmjs.org/bl/-/bl-1.2.1.tgz"
     },
     "bluebird": {
       "version": "3.5.0",
-<<<<<<< HEAD
-      "from": "bluebird@https://registry.npmjs.org/bluebird/-/bluebird-3.5.0.tgz",
-=======
-      "from": "bluebird@3.5.0",
->>>>>>> f1df11ab
+      "from": "bluebird@>=3.4.0 <4.0.0",
       "resolved": "https://registry.npmjs.org/bluebird/-/bluebird-3.5.0.tgz"
     },
     "boom": {
       "version": "2.10.1",
-<<<<<<< HEAD
-      "from": "boom@https://registry.npmjs.org/boom/-/boom-2.10.1.tgz",
-=======
-      "from": "boom@2.10.1",
->>>>>>> f1df11ab
+      "from": "boom@>=2.0.0 <3.0.0",
       "resolved": "https://registry.npmjs.org/boom/-/boom-2.10.1.tgz",
       "dev": true
     },
     "brace-expansion": {
       "version": "1.1.7",
-<<<<<<< HEAD
-      "from": "brace-expansion@https://registry.npmjs.org/brace-expansion/-/brace-expansion-1.1.7.tgz",
-=======
-      "from": "brace-expansion@1.1.7",
->>>>>>> f1df11ab
+      "from": "brace-expansion@>=1.1.7 <2.0.0",
       "resolved": "https://registry.npmjs.org/brace-expansion/-/brace-expansion-1.1.7.tgz"
     },
     "braces": {
       "version": "1.8.5",
-<<<<<<< HEAD
-      "from": "braces@https://registry.npmjs.org/braces/-/braces-1.8.5.tgz",
-=======
-      "from": "braces@1.8.5",
->>>>>>> f1df11ab
+      "from": "braces@>=1.8.2 <2.0.0",
       "resolved": "https://registry.npmjs.org/braces/-/braces-1.8.5.tgz",
       "dev": true
     },
     "browser-resolve": {
       "version": "1.11.2",
-<<<<<<< HEAD
-      "from": "browser-resolve@https://registry.npmjs.org/browser-resolve/-/browser-resolve-1.11.2.tgz",
+      "from": "browser-resolve@>=1.11.2 <2.0.0",
       "resolved": "https://registry.npmjs.org/browser-resolve/-/browser-resolve-1.11.2.tgz",
       "dev": true,
       "dependencies": {
         "resolve": {
           "version": "1.1.7",
-          "from": "resolve@https://registry.npmjs.org/resolve/-/resolve-1.1.7.tgz",
+          "from": "resolve@1.1.7",
           "resolved": "https://registry.npmjs.org/resolve/-/resolve-1.1.7.tgz",
           "dev": true
         }
       }
-    },
-    "browser-stdout": {
-      "version": "1.3.0",
-      "from": "browser-stdout@https://registry.npmjs.org/browser-stdout/-/browser-stdout-1.3.0.tgz",
-=======
-      "from": "browser-resolve@1.11.2",
-      "resolved": "https://registry.npmjs.org/browser-resolve/-/browser-resolve-1.11.2.tgz",
-      "dev": true
     },
     "browser-stdout": {
       "version": "1.3.0",
       "from": "browser-stdout@1.3.0",
->>>>>>> f1df11ab
       "resolved": "https://registry.npmjs.org/browser-stdout/-/browser-stdout-1.3.0.tgz",
       "dev": true
     },
     "bser": {
       "version": "1.0.2",
-<<<<<<< HEAD
-      "from": "bser@https://registry.npmjs.org/bser/-/bser-1.0.2.tgz",
-=======
       "from": "bser@1.0.2",
->>>>>>> f1df11ab
       "resolved": "https://registry.npmjs.org/bser/-/bser-1.0.2.tgz",
       "dev": true
     },
     "buffer": {
       "version": "5.0.6",
-      "from": "buffer@https://registry.npmjs.org/buffer/-/buffer-5.0.6.tgz",
+      "from": "buffer@5.0.6",
       "resolved": "https://registry.npmjs.org/buffer/-/buffer-5.0.6.tgz"
     },
     "buffer-crc32": {
       "version": "0.2.13",
-<<<<<<< HEAD
-      "from": "buffer-crc32@https://registry.npmjs.org/buffer-crc32/-/buffer-crc32-0.2.13.tgz",
-=======
-      "from": "buffer-crc32@0.2.13",
->>>>>>> f1df11ab
+      "from": "buffer-crc32@>=0.2.1 <0.3.0",
       "resolved": "https://registry.npmjs.org/buffer-crc32/-/buffer-crc32-0.2.13.tgz"
-    },
-    "buffer-shims": {
-      "version": "1.0.0",
-<<<<<<< HEAD
-      "from": "buffer-shims@https://registry.npmjs.org/buffer-shims/-/buffer-shims-1.0.0.tgz",
-=======
-      "from": "buffer-shims@1.0.0",
->>>>>>> f1df11ab
-      "resolved": "https://registry.npmjs.org/buffer-shims/-/buffer-shims-1.0.0.tgz"
     },
     "builtin-modules": {
       "version": "1.1.1",
-<<<<<<< HEAD
-      "from": "builtin-modules@https://registry.npmjs.org/builtin-modules/-/builtin-modules-1.1.1.tgz",
-=======
-      "from": "builtin-modules@1.1.1",
->>>>>>> f1df11ab
+      "from": "builtin-modules@>=1.1.1 <2.0.0",
       "resolved": "https://registry.npmjs.org/builtin-modules/-/builtin-modules-1.1.1.tgz",
       "dev": true
     },
     "caller-id": {
       "version": "0.1.0",
-<<<<<<< HEAD
-      "from": "caller-id@https://registry.npmjs.org/caller-id/-/caller-id-0.1.0.tgz",
-=======
-      "from": "caller-id@0.1.0",
->>>>>>> f1df11ab
+      "from": "caller-id@>=0.1.0 <0.2.0",
       "resolved": "https://registry.npmjs.org/caller-id/-/caller-id-0.1.0.tgz",
       "dev": true
     },
     "caller-path": {
       "version": "0.1.0",
-<<<<<<< HEAD
-      "from": "caller-path@https://registry.npmjs.org/caller-path/-/caller-path-0.1.0.tgz",
+      "from": "caller-path@>=0.1.0 <0.2.0",
       "resolved": "https://registry.npmjs.org/caller-path/-/caller-path-0.1.0.tgz",
       "dev": true
     },
     "callsites": {
       "version": "0.2.0",
-      "from": "callsites@https://registry.npmjs.org/callsites/-/callsites-0.2.0.tgz",
+      "from": "callsites@>=0.2.0 <0.3.0",
       "resolved": "https://registry.npmjs.org/callsites/-/callsites-0.2.0.tgz",
       "dev": true
     },
     "camelcase": {
       "version": "1.2.1",
-      "from": "camelcase@https://registry.npmjs.org/camelcase/-/camelcase-1.2.1.tgz",
+      "from": "camelcase@>=1.0.2 <2.0.0",
       "resolved": "https://registry.npmjs.org/camelcase/-/camelcase-1.2.1.tgz",
       "dev": true,
       "optional": true
     },
     "capture-stack-trace": {
       "version": "1.0.0",
-      "from": "capture-stack-trace@https://registry.npmjs.org/capture-stack-trace/-/capture-stack-trace-1.0.0.tgz",
-=======
-      "from": "caller-path@0.1.0",
-      "resolved": "https://registry.npmjs.org/caller-path/-/caller-path-0.1.0.tgz",
-      "dev": true,
-      "dependencies": {
-        "callsites": {
-          "version": "0.2.0",
-          "from": "callsites@0.2.0",
-          "resolved": "https://registry.npmjs.org/callsites/-/callsites-0.2.0.tgz",
-          "dev": true
-        }
-      }
-    },
-    "callsites": {
-      "version": "2.0.0",
-      "from": "callsites@2.0.0",
-      "resolved": "https://registry.npmjs.org/callsites/-/callsites-2.0.0.tgz",
-      "dev": true
-    },
-    "camelcase": {
-      "version": "3.0.0",
-      "from": "camelcase@3.0.0",
-      "resolved": "https://registry.npmjs.org/camelcase/-/camelcase-3.0.0.tgz",
-      "dev": true
-    },
-    "capture-stack-trace": {
-      "version": "1.0.0",
-      "from": "capture-stack-trace@1.0.0",
->>>>>>> f1df11ab
+      "from": "capture-stack-trace@>=1.0.0 <2.0.0",
       "resolved": "https://registry.npmjs.org/capture-stack-trace/-/capture-stack-trace-1.0.0.tgz"
     },
     "cardinal": {
       "version": "1.0.0",
-<<<<<<< HEAD
-      "from": "cardinal@https://registry.npmjs.org/cardinal/-/cardinal-1.0.0.tgz",
-=======
-      "from": "cardinal@1.0.0",
->>>>>>> f1df11ab
+      "from": "cardinal@>=1.0.0 <2.0.0",
       "resolved": "https://registry.npmjs.org/cardinal/-/cardinal-1.0.0.tgz",
       "dev": true
     },
     "caseless": {
       "version": "0.11.0",
-<<<<<<< HEAD
-      "from": "caseless@https://registry.npmjs.org/caseless/-/caseless-0.11.0.tgz",
-=======
-      "from": "caseless@0.11.0",
->>>>>>> f1df11ab
+      "from": "caseless@>=0.11.0 <0.12.0",
       "resolved": "https://registry.npmjs.org/caseless/-/caseless-0.11.0.tgz",
       "dev": true
     },
     "caw": {
       "version": "2.0.0",
-<<<<<<< HEAD
-      "from": "caw@https://registry.npmjs.org/caw/-/caw-2.0.0.tgz",
-=======
-      "from": "caw@2.0.0",
->>>>>>> f1df11ab
+      "from": "caw@>=2.0.0 <3.0.0",
       "resolved": "https://registry.npmjs.org/caw/-/caw-2.0.0.tgz"
     },
     "center-align": {
       "version": "0.1.3",
-<<<<<<< HEAD
-      "from": "center-align@https://registry.npmjs.org/center-align/-/center-align-0.1.3.tgz",
+      "from": "center-align@>=0.1.1 <0.2.0",
       "resolved": "https://registry.npmjs.org/center-align/-/center-align-0.1.3.tgz",
       "dev": true,
       "optional": true
     },
     "chai": {
       "version": "3.5.0",
-      "from": "chai@https://registry.npmjs.org/chai/-/chai-3.5.0.tgz",
-=======
-      "from": "center-align@0.1.3",
-      "resolved": "https://registry.npmjs.org/center-align/-/center-align-0.1.3.tgz",
-      "dev": true,
-      "optional": true,
-      "dependencies": {
-        "lazy-cache": {
-          "version": "1.0.4",
-          "from": "lazy-cache@1.0.4",
-          "resolved": "https://registry.npmjs.org/lazy-cache/-/lazy-cache-1.0.4.tgz",
-          "dev": true,
-          "optional": true
-        }
-      }
-    },
-    "chai": {
-      "version": "3.5.0",
-      "from": "chai@3.5.0",
->>>>>>> f1df11ab
+      "from": "chai@>=3.5.0 <4.0.0",
       "resolved": "https://registry.npmjs.org/chai/-/chai-3.5.0.tgz",
       "dev": true
     },
     "chai-as-promised": {
       "version": "6.0.0",
-<<<<<<< HEAD
-      "from": "chai-as-promised@https://registry.npmjs.org/chai-as-promised/-/chai-as-promised-6.0.0.tgz",
-=======
-      "from": "chai-as-promised@6.0.0",
->>>>>>> f1df11ab
+      "from": "chai-as-promised@>=6.0.0 <7.0.0",
       "resolved": "https://registry.npmjs.org/chai-as-promised/-/chai-as-promised-6.0.0.tgz",
       "dev": true
     },
     "chalk": {
       "version": "1.1.3",
-<<<<<<< HEAD
-      "from": "chalk@https://registry.npmjs.org/chalk/-/chalk-1.1.3.tgz",
+      "from": "chalk@>=1.1.1 <2.0.0",
       "resolved": "https://registry.npmjs.org/chalk/-/chalk-1.1.3.tgz"
-=======
-      "from": "chalk@1.1.3",
-      "resolved": "https://registry.npmjs.org/chalk/-/chalk-1.1.3.tgz",
-      "dependencies": {
-        "supports-color": {
-          "version": "2.0.0",
-          "from": "supports-color@2.0.0",
-          "resolved": "https://registry.npmjs.org/supports-color/-/supports-color-2.0.0.tgz"
-        }
-      }
     },
     "check-error": {
       "version": "1.0.2",
-      "from": "check-error@1.0.2",
-      "resolved": "https://registry.npmjs.org/check-error/-/check-error-1.0.2.tgz",
-      "dev": true
->>>>>>> f1df11ab
-    },
-    "check-error": {
-      "version": "1.0.2",
-      "from": "check-error@https://registry.npmjs.org/check-error/-/check-error-1.0.2.tgz",
+      "from": "check-error@>=1.0.2 <2.0.0",
       "resolved": "https://registry.npmjs.org/check-error/-/check-error-1.0.2.tgz",
       "dev": true
     },
     "ci-info": {
       "version": "1.0.0",
-<<<<<<< HEAD
-      "from": "ci-info@https://registry.npmjs.org/ci-info/-/ci-info-1.0.0.tgz",
-=======
-      "from": "ci-info@1.0.0",
->>>>>>> f1df11ab
+      "from": "ci-info@>=1.0.0 <2.0.0",
       "resolved": "https://registry.npmjs.org/ci-info/-/ci-info-1.0.0.tgz"
     },
     "circular-json": {
       "version": "0.3.1",
-<<<<<<< HEAD
-      "from": "circular-json@https://registry.npmjs.org/circular-json/-/circular-json-0.3.1.tgz",
-=======
-      "from": "circular-json@0.3.1",
->>>>>>> f1df11ab
+      "from": "circular-json@>=0.3.1 <0.4.0",
       "resolved": "https://registry.npmjs.org/circular-json/-/circular-json-0.3.1.tgz",
       "dev": true
     },
     "cli-cursor": {
       "version": "1.0.2",
-<<<<<<< HEAD
-      "from": "cli-cursor@https://registry.npmjs.org/cli-cursor/-/cli-cursor-1.0.2.tgz",
-=======
-      "from": "cli-cursor@1.0.2",
->>>>>>> f1df11ab
+      "from": "cli-cursor@>=1.0.1 <2.0.0",
       "resolved": "https://registry.npmjs.org/cli-cursor/-/cli-cursor-1.0.2.tgz",
       "dev": true
     },
     "cli-table": {
       "version": "0.3.1",
-<<<<<<< HEAD
-      "from": "cli-table@https://registry.npmjs.org/cli-table/-/cli-table-0.3.1.tgz",
-=======
-      "from": "cli-table@0.3.1",
->>>>>>> f1df11ab
+      "from": "cli-table@>=0.3.1 <0.4.0",
       "resolved": "https://registry.npmjs.org/cli-table/-/cli-table-0.3.1.tgz",
       "dev": true
     },
     "cli-usage": {
       "version": "0.1.4",
-<<<<<<< HEAD
-      "from": "cli-usage@https://registry.npmjs.org/cli-usage/-/cli-usage-0.1.4.tgz",
-=======
-      "from": "cli-usage@0.1.4",
->>>>>>> f1df11ab
+      "from": "cli-usage@>=0.1.1 <0.2.0",
       "resolved": "https://registry.npmjs.org/cli-usage/-/cli-usage-0.1.4.tgz",
       "dev": true
     },
     "cli-width": {
       "version": "2.1.0",
-<<<<<<< HEAD
-      "from": "cli-width@https://registry.npmjs.org/cli-width/-/cli-width-2.1.0.tgz",
-=======
-      "from": "cli-width@2.1.0",
->>>>>>> f1df11ab
+      "from": "cli-width@>=2.0.0 <3.0.0",
       "resolved": "https://registry.npmjs.org/cli-width/-/cli-width-2.1.0.tgz",
       "dev": true
     },
     "cliui": {
-<<<<<<< HEAD
       "version": "2.1.0",
-      "from": "cliui@https://registry.npmjs.org/cliui/-/cliui-2.1.0.tgz",
+      "from": "cliui@>=2.1.0 <3.0.0",
       "resolved": "https://registry.npmjs.org/cliui/-/cliui-2.1.0.tgz",
       "dev": true,
       "optional": true,
       "dependencies": {
-        "wordwrap": {
-          "version": "0.0.2",
-          "from": "wordwrap@https://registry.npmjs.org/wordwrap/-/wordwrap-0.0.2.tgz",
-          "resolved": "https://registry.npmjs.org/wordwrap/-/wordwrap-0.0.2.tgz",
-          "dev": true,
-          "optional": true
-        }
-      }
-    },
-    "co": {
-      "version": "4.6.0",
-      "from": "co@https://registry.npmjs.org/co/-/co-4.6.0.tgz",
-=======
-      "version": "3.2.0",
-      "from": "cliui@3.2.0",
-      "resolved": "https://registry.npmjs.org/cliui/-/cliui-3.2.0.tgz",
-      "dev": true
-    },
-    "co": {
-      "version": "4.6.0",
-      "from": "co@4.6.0",
->>>>>>> f1df11ab
-      "resolved": "https://registry.npmjs.org/co/-/co-4.6.0.tgz",
-      "dev": true
-    },
-    "code-point-at": {
-      "version": "1.1.0",
-<<<<<<< HEAD
-      "from": "code-point-at@https://registry.npmjs.org/code-point-at/-/code-point-at-1.1.0.tgz",
-=======
-      "from": "code-point-at@1.1.0",
->>>>>>> f1df11ab
-      "resolved": "https://registry.npmjs.org/code-point-at/-/code-point-at-1.1.0.tgz",
-      "dev": true
-    },
-    "coffee-script": {
-      "version": "1.12.6",
-<<<<<<< HEAD
-      "from": "coffee-script@https://registry.npmjs.org/coffee-script/-/coffee-script-1.12.6.tgz",
-=======
-      "from": "coffee-script@1.12.6",
->>>>>>> f1df11ab
-      "resolved": "https://registry.npmjs.org/coffee-script/-/coffee-script-1.12.6.tgz",
-      "dev": true
-    },
-    "colors": {
-      "version": "1.0.3",
-<<<<<<< HEAD
-      "from": "colors@https://registry.npmjs.org/colors/-/colors-1.0.3.tgz",
-=======
-      "from": "colors@1.0.3",
->>>>>>> f1df11ab
-      "resolved": "https://registry.npmjs.org/colors/-/colors-1.0.3.tgz",
-      "dev": true
-    },
-    "combined-stream": {
-      "version": "1.0.5",
-<<<<<<< HEAD
-      "from": "combined-stream@https://registry.npmjs.org/combined-stream/-/combined-stream-1.0.5.tgz",
-      "resolved": "https://registry.npmjs.org/combined-stream/-/combined-stream-1.0.5.tgz"
-    },
-    "commander": {
-      "version": "2.8.1",
-      "from": "commander@https://registry.npmjs.org/commander/-/commander-2.8.1.tgz",
-      "resolved": "https://registry.npmjs.org/commander/-/commander-2.8.1.tgz"
-    },
-    "component-emitter": {
-      "version": "1.2.1",
-      "from": "component-emitter@https://registry.npmjs.org/component-emitter/-/component-emitter-1.2.1.tgz",
-=======
-      "from": "combined-stream@1.0.5",
-      "resolved": "https://registry.npmjs.org/combined-stream/-/combined-stream-1.0.5.tgz"
-    },
-    "commander": {
-      "version": "2.9.0",
-      "from": "commander@2.9.0",
-      "resolved": "https://registry.npmjs.org/commander/-/commander-2.9.0.tgz"
-    },
-    "component-emitter": {
-      "version": "1.2.1",
-      "from": "component-emitter@1.2.1",
->>>>>>> f1df11ab
-      "resolved": "https://registry.npmjs.org/component-emitter/-/component-emitter-1.2.1.tgz"
-    },
-    "compress-commons": {
-      "version": "1.2.0",
-<<<<<<< HEAD
-      "from": "compress-commons@https://registry.npmjs.org/compress-commons/-/compress-commons-1.2.0.tgz",
-=======
-      "from": "compress-commons@1.2.0",
->>>>>>> f1df11ab
-      "resolved": "https://registry.npmjs.org/compress-commons/-/compress-commons-1.2.0.tgz"
-    },
-    "concat-map": {
-      "version": "0.0.1",
-      "from": "concat-map@https://registry.npmjs.org/concat-map/-/concat-map-0.0.1.tgz",
-      "resolved": "https://registry.npmjs.org/concat-map/-/concat-map-0.0.1.tgz"
-    },
-    "concat-stream": {
-      "version": "1.6.0",
-<<<<<<< HEAD
-      "from": "concat-stream@https://registry.npmjs.org/concat-stream/-/concat-stream-1.6.0.tgz",
-=======
-      "from": "concat-stream@1.6.0",
->>>>>>> f1df11ab
-      "resolved": "https://registry.npmjs.org/concat-stream/-/concat-stream-1.6.0.tgz",
-      "dev": true
-    },
-    "contains-path": {
-      "version": "0.1.0",
-<<<<<<< HEAD
-      "from": "contains-path@https://registry.npmjs.org/contains-path/-/contains-path-0.1.0.tgz",
-=======
-      "from": "contains-path@0.1.0",
->>>>>>> f1df11ab
-      "resolved": "https://registry.npmjs.org/contains-path/-/contains-path-0.1.0.tgz",
-      "dev": true
-    },
-    "content-type-parser": {
-      "version": "1.0.1",
-<<<<<<< HEAD
-      "from": "content-type-parser@https://registry.npmjs.org/content-type-parser/-/content-type-parser-1.0.1.tgz",
-=======
-      "from": "content-type-parser@1.0.1",
->>>>>>> f1df11ab
-      "resolved": "https://registry.npmjs.org/content-type-parser/-/content-type-parser-1.0.1.tgz",
-      "dev": true
-    },
-    "convert-source-map": {
-      "version": "1.5.0",
-<<<<<<< HEAD
-      "from": "convert-source-map@https://registry.npmjs.org/convert-source-map/-/convert-source-map-1.5.0.tgz",
-      "resolved": "https://registry.npmjs.org/convert-source-map/-/convert-source-map-1.5.0.tgz",
-      "dev": true
-    },
-    "cookiejar": {
-      "version": "2.1.1",
-      "from": "cookiejar@https://registry.npmjs.org/cookiejar/-/cookiejar-2.1.1.tgz",
-=======
-      "from": "convert-source-map@1.5.0",
-      "resolved": "https://registry.npmjs.org/convert-source-map/-/convert-source-map-1.5.0.tgz",
-      "dev": true
-    },
-    "cookie": {
-      "version": "0.3.1",
-      "from": "cookie@0.3.1",
-      "resolved": "https://registry.npmjs.org/cookie/-/cookie-0.3.1.tgz"
-    },
-    "cookiejar": {
-      "version": "2.1.1",
-      "from": "cookiejar@2.1.1",
->>>>>>> f1df11ab
-      "resolved": "https://registry.npmjs.org/cookiejar/-/cookiejar-2.1.1.tgz"
-    },
-    "core-js": {
-      "version": "2.4.1",
-<<<<<<< HEAD
-      "from": "core-js@https://registry.npmjs.org/core-js/-/core-js-2.4.1.tgz",
-=======
-      "from": "core-js@2.4.1",
->>>>>>> f1df11ab
-      "resolved": "https://registry.npmjs.org/core-js/-/core-js-2.4.1.tgz",
-      "dev": true
-    },
-    "core-util-is": {
-      "version": "1.0.2",
-<<<<<<< HEAD
-      "from": "core-util-is@https://registry.npmjs.org/core-util-is/-/core-util-is-1.0.2.tgz",
-=======
-      "from": "core-util-is@1.0.2",
->>>>>>> f1df11ab
-      "resolved": "https://registry.npmjs.org/core-util-is/-/core-util-is-1.0.2.tgz"
-    },
-    "coveralls": {
-      "version": "2.13.1",
-<<<<<<< HEAD
-      "from": "coveralls@https://registry.npmjs.org/coveralls/-/coveralls-2.13.1.tgz",
-      "resolved": "https://registry.npmjs.org/coveralls/-/coveralls-2.13.1.tgz",
-      "dev": true,
-      "dependencies": {
-        "esprima": {
-          "version": "2.7.3",
-          "from": "esprima@https://registry.npmjs.org/esprima/-/esprima-2.7.3.tgz",
-          "resolved": "https://registry.npmjs.org/esprima/-/esprima-2.7.3.tgz",
-          "dev": true
-        },
-        "js-yaml": {
-          "version": "3.6.1",
-          "from": "js-yaml@https://registry.npmjs.org/js-yaml/-/js-yaml-3.6.1.tgz",
-=======
-      "from": "coveralls@2.13.1",
-      "resolved": "https://registry.npmjs.org/coveralls/-/coveralls-2.13.1.tgz",
-      "dev": true,
-      "dependencies": {
-        "js-yaml": {
-          "version": "3.6.1",
-          "from": "js-yaml@3.6.1",
->>>>>>> f1df11ab
-          "resolved": "https://registry.npmjs.org/js-yaml/-/js-yaml-3.6.1.tgz",
-          "dev": true
-        }
-      }
-    },
-    "crc": {
-      "version": "3.4.4",
-<<<<<<< HEAD
-      "from": "crc@https://registry.npmjs.org/crc/-/crc-3.4.4.tgz",
-=======
-      "from": "crc@3.4.4",
->>>>>>> f1df11ab
-      "resolved": "https://registry.npmjs.org/crc/-/crc-3.4.4.tgz"
-    },
-    "crc32-stream": {
-      "version": "2.0.0",
-<<<<<<< HEAD
-      "from": "crc32-stream@https://registry.npmjs.org/crc32-stream/-/crc32-stream-2.0.0.tgz",
-=======
-      "from": "crc32-stream@2.0.0",
->>>>>>> f1df11ab
-      "resolved": "https://registry.npmjs.org/crc32-stream/-/crc32-stream-2.0.0.tgz"
-    },
-    "create-error-class": {
-      "version": "3.0.2",
-<<<<<<< HEAD
-      "from": "create-error-class@https://registry.npmjs.org/create-error-class/-/create-error-class-3.0.2.tgz",
-=======
-      "from": "create-error-class@3.0.2",
->>>>>>> f1df11ab
-      "resolved": "https://registry.npmjs.org/create-error-class/-/create-error-class-3.0.2.tgz"
-    },
-    "cryptiles": {
-      "version": "2.0.5",
-<<<<<<< HEAD
-      "from": "cryptiles@https://registry.npmjs.org/cryptiles/-/cryptiles-2.0.5.tgz",
-=======
-      "from": "cryptiles@2.0.5",
->>>>>>> f1df11ab
-      "resolved": "https://registry.npmjs.org/cryptiles/-/cryptiles-2.0.5.tgz",
-      "dev": true
-    },
-    "crypto-browserify": {
-      "version": "1.0.9",
-      "from": "crypto-browserify@https://registry.npmjs.org/crypto-browserify/-/crypto-browserify-1.0.9.tgz",
-      "resolved": "https://registry.npmjs.org/crypto-browserify/-/crypto-browserify-1.0.9.tgz"
-    },
-    "cssom": {
-      "version": "0.3.2",
-<<<<<<< HEAD
-      "from": "cssom@https://registry.npmjs.org/cssom/-/cssom-0.3.2.tgz",
-=======
-      "from": "cssom@0.3.2",
->>>>>>> f1df11ab
-      "resolved": "https://registry.npmjs.org/cssom/-/cssom-0.3.2.tgz",
-      "dev": true
-    },
-    "cssstyle": {
-      "version": "0.2.37",
-<<<<<<< HEAD
-      "from": "cssstyle@https://registry.npmjs.org/cssstyle/-/cssstyle-0.2.37.tgz",
-=======
-      "from": "cssstyle@0.2.37",
->>>>>>> f1df11ab
-      "resolved": "https://registry.npmjs.org/cssstyle/-/cssstyle-0.2.37.tgz",
-      "dev": true
-    },
-    "d": {
-      "version": "1.0.0",
-<<<<<<< HEAD
-      "from": "d@https://registry.npmjs.org/d/-/d-1.0.0.tgz",
-=======
-      "from": "d@1.0.0",
->>>>>>> f1df11ab
-      "resolved": "https://registry.npmjs.org/d/-/d-1.0.0.tgz",
-      "dev": true
-    },
-    "damerau-levenshtein": {
-      "version": "1.0.4",
-<<<<<<< HEAD
-      "from": "damerau-levenshtein@https://registry.npmjs.org/damerau-levenshtein/-/damerau-levenshtein-1.0.4.tgz",
-=======
-      "from": "damerau-levenshtein@1.0.4",
->>>>>>> f1df11ab
-      "resolved": "https://registry.npmjs.org/damerau-levenshtein/-/damerau-levenshtein-1.0.4.tgz",
-      "dev": true
-    },
-    "dashdash": {
-      "version": "1.14.1",
-<<<<<<< HEAD
-      "from": "dashdash@https://registry.npmjs.org/dashdash/-/dashdash-1.14.1.tgz",
-      "resolved": "https://registry.npmjs.org/dashdash/-/dashdash-1.14.1.tgz",
-      "dev": true,
-      "dependencies": {
-        "assert-plus": {
-          "version": "1.0.0",
-          "from": "assert-plus@https://registry.npmjs.org/assert-plus/-/assert-plus-1.0.0.tgz",
-          "resolved": "https://registry.npmjs.org/assert-plus/-/assert-plus-1.0.0.tgz",
-          "dev": true
-        }
-      }
-    },
-    "debug": {
-      "version": "2.6.8",
-      "from": "debug@https://registry.npmjs.org/debug/-/debug-2.6.8.tgz",
-=======
-      "from": "dashdash@1.14.1",
-      "resolved": "https://registry.npmjs.org/dashdash/-/dashdash-1.14.1.tgz",
-      "dev": true
-    },
-    "debug": {
-      "version": "2.6.8",
-      "from": "debug@2.6.8",
->>>>>>> f1df11ab
-      "resolved": "https://registry.npmjs.org/debug/-/debug-2.6.8.tgz"
-    },
-    "decamelize": {
-      "version": "1.2.0",
-<<<<<<< HEAD
-      "from": "decamelize@https://registry.npmjs.org/decamelize/-/decamelize-1.2.0.tgz",
-=======
-      "from": "decamelize@1.2.0",
->>>>>>> f1df11ab
-      "resolved": "https://registry.npmjs.org/decamelize/-/decamelize-1.2.0.tgz",
-      "dev": true
-    },
-    "decompress": {
-      "version": "4.2.0",
-<<<<<<< HEAD
-      "from": "decompress@https://registry.npmjs.org/decompress/-/decompress-4.2.0.tgz",
-=======
-      "from": "decompress@4.2.0",
->>>>>>> f1df11ab
-      "resolved": "https://registry.npmjs.org/decompress/-/decompress-4.2.0.tgz"
-    },
-    "decompress-tar": {
-      "version": "4.1.0",
-<<<<<<< HEAD
-      "from": "decompress-tar@https://registry.npmjs.org/decompress-tar/-/decompress-tar-4.1.0.tgz",
-=======
-      "from": "decompress-tar@4.1.0",
->>>>>>> f1df11ab
-      "resolved": "https://registry.npmjs.org/decompress-tar/-/decompress-tar-4.1.0.tgz"
-    },
-    "decompress-tarbz2": {
-      "version": "4.1.0",
-<<<<<<< HEAD
-      "from": "decompress-tarbz2@https://registry.npmjs.org/decompress-tarbz2/-/decompress-tarbz2-4.1.0.tgz",
-=======
-      "from": "decompress-tarbz2@4.1.0",
->>>>>>> f1df11ab
-      "resolved": "https://registry.npmjs.org/decompress-tarbz2/-/decompress-tarbz2-4.1.0.tgz"
-    },
-    "decompress-targz": {
-      "version": "4.1.0",
-<<<<<<< HEAD
-      "from": "decompress-targz@https://registry.npmjs.org/decompress-targz/-/decompress-targz-4.1.0.tgz",
-=======
-      "from": "decompress-targz@4.1.0",
->>>>>>> f1df11ab
-      "resolved": "https://registry.npmjs.org/decompress-targz/-/decompress-targz-4.1.0.tgz",
-      "dependencies": {
-        "file-type": {
-          "version": "4.3.0",
-<<<<<<< HEAD
-          "from": "file-type@https://registry.npmjs.org/file-type/-/file-type-4.3.0.tgz",
-=======
-          "from": "file-type@4.3.0",
->>>>>>> f1df11ab
-          "resolved": "https://registry.npmjs.org/file-type/-/file-type-4.3.0.tgz"
-        }
-      }
-    },
-    "decompress-unzip": {
-      "version": "4.0.1",
-<<<<<<< HEAD
-      "from": "decompress-unzip@https://registry.npmjs.org/decompress-unzip/-/decompress-unzip-4.0.1.tgz",
-=======
-      "from": "decompress-unzip@4.0.1",
->>>>>>> f1df11ab
-      "resolved": "https://registry.npmjs.org/decompress-unzip/-/decompress-unzip-4.0.1.tgz",
-      "dependencies": {
-        "get-stream": {
-          "version": "2.3.1",
-<<<<<<< HEAD
-          "from": "get-stream@https://registry.npmjs.org/get-stream/-/get-stream-2.3.1.tgz",
-=======
-          "from": "get-stream@2.3.1",
->>>>>>> f1df11ab
-          "resolved": "https://registry.npmjs.org/get-stream/-/get-stream-2.3.1.tgz"
-        }
-      }
-    },
-    "deep-eql": {
-      "version": "0.1.3",
-<<<<<<< HEAD
-      "from": "deep-eql@https://registry.npmjs.org/deep-eql/-/deep-eql-0.1.3.tgz",
-=======
-      "from": "deep-eql@0.1.3",
->>>>>>> f1df11ab
-      "resolved": "https://registry.npmjs.org/deep-eql/-/deep-eql-0.1.3.tgz",
-      "dev": true,
-      "dependencies": {
-        "type-detect": {
-          "version": "0.1.1",
-<<<<<<< HEAD
-          "from": "type-detect@https://registry.npmjs.org/type-detect/-/type-detect-0.1.1.tgz",
-=======
-          "from": "type-detect@0.1.1",
->>>>>>> f1df11ab
-          "resolved": "https://registry.npmjs.org/type-detect/-/type-detect-0.1.1.tgz",
-          "dev": true
-        }
-      }
-    },
-    "deep-extend": {
-      "version": "0.4.2",
-<<<<<<< HEAD
-      "from": "deep-extend@https://registry.npmjs.org/deep-extend/-/deep-extend-0.4.2.tgz",
-=======
-      "from": "deep-extend@0.4.2",
->>>>>>> f1df11ab
-      "resolved": "https://registry.npmjs.org/deep-extend/-/deep-extend-0.4.2.tgz"
-    },
-    "deep-is": {
-      "version": "0.1.3",
-<<<<<<< HEAD
-      "from": "deep-is@https://registry.npmjs.org/deep-is/-/deep-is-0.1.3.tgz",
-=======
-      "from": "deep-is@0.1.3",
->>>>>>> f1df11ab
-      "resolved": "https://registry.npmjs.org/deep-is/-/deep-is-0.1.3.tgz",
-      "dev": true
-    },
-    "deepmerge": {
-      "version": "1.3.2",
-<<<<<<< HEAD
-      "from": "deepmerge@https://registry.npmjs.org/deepmerge/-/deepmerge-1.3.2.tgz",
-=======
-      "from": "deepmerge@1.3.2",
->>>>>>> f1df11ab
-      "resolved": "https://registry.npmjs.org/deepmerge/-/deepmerge-1.3.2.tgz",
-      "dev": true
-    },
-    "default-require-extensions": {
-      "version": "1.0.0",
-<<<<<<< HEAD
-      "from": "default-require-extensions@https://registry.npmjs.org/default-require-extensions/-/default-require-extensions-1.0.0.tgz",
-      "resolved": "https://registry.npmjs.org/default-require-extensions/-/default-require-extensions-1.0.0.tgz",
-      "dev": true,
-      "dependencies": {
-        "strip-bom": {
-          "version": "2.0.0",
-          "from": "strip-bom@https://registry.npmjs.org/strip-bom/-/strip-bom-2.0.0.tgz",
-          "resolved": "https://registry.npmjs.org/strip-bom/-/strip-bom-2.0.0.tgz",
-          "dev": true
-        }
-      }
-    },
-    "define-properties": {
-      "version": "1.1.2",
-      "from": "define-properties@https://registry.npmjs.org/define-properties/-/define-properties-1.1.2.tgz",
-=======
-      "from": "default-require-extensions@1.0.0",
-      "resolved": "https://registry.npmjs.org/default-require-extensions/-/default-require-extensions-1.0.0.tgz",
-      "dev": true
-    },
-    "define-properties": {
-      "version": "1.1.2",
-      "from": "define-properties@1.1.2",
->>>>>>> f1df11ab
-      "resolved": "https://registry.npmjs.org/define-properties/-/define-properties-1.1.2.tgz",
-      "dev": true
-    },
-    "del": {
-      "version": "2.2.2",
-<<<<<<< HEAD
-      "from": "del@https://registry.npmjs.org/del/-/del-2.2.2.tgz",
-=======
-      "from": "del@2.2.2",
->>>>>>> f1df11ab
-      "resolved": "https://registry.npmjs.org/del/-/del-2.2.2.tgz",
-      "dev": true,
-      "dependencies": {
-        "globby": {
-          "version": "5.0.0",
-<<<<<<< HEAD
-          "from": "globby@https://registry.npmjs.org/globby/-/globby-5.0.0.tgz",
-=======
-          "from": "globby@5.0.0",
->>>>>>> f1df11ab
-          "resolved": "https://registry.npmjs.org/globby/-/globby-5.0.0.tgz",
-          "dev": true
-        }
-      }
-    },
-    "delayed-stream": {
-      "version": "1.0.0",
-<<<<<<< HEAD
-      "from": "delayed-stream@https://registry.npmjs.org/delayed-stream/-/delayed-stream-1.0.0.tgz",
-=======
-      "from": "delayed-stream@1.0.0",
->>>>>>> f1df11ab
-      "resolved": "https://registry.npmjs.org/delayed-stream/-/delayed-stream-1.0.0.tgz"
-    },
-    "detect-indent": {
-      "version": "4.0.0",
-<<<<<<< HEAD
-      "from": "detect-indent@https://registry.npmjs.org/detect-indent/-/detect-indent-4.0.0.tgz",
-=======
-      "from": "detect-indent@4.0.0",
->>>>>>> f1df11ab
-      "resolved": "https://registry.npmjs.org/detect-indent/-/detect-indent-4.0.0.tgz",
-      "dev": true
-    },
-    "diacritics-map": {
-      "version": "0.1.0",
-<<<<<<< HEAD
-      "from": "diacritics-map@https://registry.npmjs.org/diacritics-map/-/diacritics-map-0.1.0.tgz",
-=======
-      "from": "diacritics-map@0.1.0",
->>>>>>> f1df11ab
-      "resolved": "https://registry.npmjs.org/diacritics-map/-/diacritics-map-0.1.0.tgz",
-      "dev": true
-    },
-    "diff": {
-      "version": "3.2.0",
-<<<<<<< HEAD
-      "from": "diff@https://registry.npmjs.org/diff/-/diff-3.2.0.tgz",
-=======
-      "from": "diff@3.2.0",
->>>>>>> f1df11ab
-      "resolved": "https://registry.npmjs.org/diff/-/diff-3.2.0.tgz",
-      "dev": true
-    },
-    "doctrine": {
-<<<<<<< HEAD
-      "version": "2.0.0",
-      "from": "doctrine@https://registry.npmjs.org/doctrine/-/doctrine-2.0.0.tgz",
-      "resolved": "https://registry.npmjs.org/doctrine/-/doctrine-2.0.0.tgz",
-=======
-      "version": "1.3.0",
-      "from": "doctrine@1.3.0",
-      "resolved": "https://registry.npmjs.org/doctrine/-/doctrine-1.3.0.tgz",
->>>>>>> f1df11ab
-      "dev": true
-    },
-    "download": {
-      "version": "5.0.3",
-<<<<<<< HEAD
-      "from": "download@https://registry.npmjs.org/download/-/download-5.0.3.tgz",
-=======
-      "from": "download@5.0.3",
->>>>>>> f1df11ab
-      "resolved": "https://registry.npmjs.org/download/-/download-5.0.3.tgz"
-    },
-    "duplexer3": {
-      "version": "0.1.4",
-<<<<<<< HEAD
-      "from": "duplexer3@https://registry.npmjs.org/duplexer3/-/duplexer3-0.1.4.tgz",
-=======
-      "from": "duplexer3@0.1.4",
->>>>>>> f1df11ab
-      "resolved": "https://registry.npmjs.org/duplexer3/-/duplexer3-0.1.4.tgz"
-    },
-    "ecc-jsbn": {
-      "version": "0.1.1",
-<<<<<<< HEAD
-      "from": "ecc-jsbn@https://registry.npmjs.org/ecc-jsbn/-/ecc-jsbn-0.1.1.tgz",
-=======
-      "from": "ecc-jsbn@0.1.1",
->>>>>>> f1df11ab
-      "resolved": "https://registry.npmjs.org/ecc-jsbn/-/ecc-jsbn-0.1.1.tgz",
-      "dev": true,
-      "optional": true
-    },
-    "encoding": {
-      "version": "0.1.12",
-<<<<<<< HEAD
-      "from": "encoding@https://registry.npmjs.org/encoding/-/encoding-0.1.12.tgz",
-=======
-      "from": "encoding@0.1.12",
->>>>>>> f1df11ab
-      "resolved": "https://registry.npmjs.org/encoding/-/encoding-0.1.12.tgz"
-    },
-    "end-of-stream": {
-      "version": "1.4.0",
-<<<<<<< HEAD
-      "from": "end-of-stream@https://registry.npmjs.org/end-of-stream/-/end-of-stream-1.4.0.tgz",
-=======
-      "from": "end-of-stream@1.4.0",
->>>>>>> f1df11ab
-      "resolved": "https://registry.npmjs.org/end-of-stream/-/end-of-stream-1.4.0.tgz"
-    },
-    "errno": {
-      "version": "0.1.4",
-<<<<<<< HEAD
-      "from": "errno@https://registry.npmjs.org/errno/-/errno-0.1.4.tgz",
-=======
-      "from": "errno@0.1.4",
->>>>>>> f1df11ab
-      "resolved": "https://registry.npmjs.org/errno/-/errno-0.1.4.tgz",
-      "dev": true
-    },
-    "error-ex": {
-      "version": "1.3.1",
-<<<<<<< HEAD
-      "from": "error-ex@https://registry.npmjs.org/error-ex/-/error-ex-1.3.1.tgz",
-=======
-      "from": "error-ex@1.3.1",
->>>>>>> f1df11ab
-      "resolved": "https://registry.npmjs.org/error-ex/-/error-ex-1.3.1.tgz",
-      "dev": true
-    },
-    "es-abstract": {
-      "version": "1.7.0",
-<<<<<<< HEAD
-      "from": "es-abstract@https://registry.npmjs.org/es-abstract/-/es-abstract-1.7.0.tgz",
-=======
-      "from": "es-abstract@1.7.0",
->>>>>>> f1df11ab
-      "resolved": "https://registry.npmjs.org/es-abstract/-/es-abstract-1.7.0.tgz",
-      "dev": true
-    },
-    "es-to-primitive": {
-      "version": "1.1.1",
-<<<<<<< HEAD
-      "from": "es-to-primitive@https://registry.npmjs.org/es-to-primitive/-/es-to-primitive-1.1.1.tgz",
-=======
-      "from": "es-to-primitive@1.1.1",
->>>>>>> f1df11ab
-      "resolved": "https://registry.npmjs.org/es-to-primitive/-/es-to-primitive-1.1.1.tgz",
-      "dev": true
-    },
-    "es5-ext": {
-      "version": "0.10.21",
-<<<<<<< HEAD
-      "from": "es5-ext@https://registry.npmjs.org/es5-ext/-/es5-ext-0.10.21.tgz",
-=======
-      "from": "es5-ext@0.10.21",
->>>>>>> f1df11ab
-      "resolved": "https://registry.npmjs.org/es5-ext/-/es5-ext-0.10.21.tgz",
-      "dev": true
-    },
-    "es6-iterator": {
-      "version": "2.0.1",
-<<<<<<< HEAD
-      "from": "es6-iterator@https://registry.npmjs.org/es6-iterator/-/es6-iterator-2.0.1.tgz",
-=======
-      "from": "es6-iterator@2.0.1",
->>>>>>> f1df11ab
-      "resolved": "https://registry.npmjs.org/es6-iterator/-/es6-iterator-2.0.1.tgz",
-      "dev": true
-    },
-    "es6-map": {
-      "version": "0.1.5",
-<<<<<<< HEAD
-      "from": "es6-map@https://registry.npmjs.org/es6-map/-/es6-map-0.1.5.tgz",
-=======
-      "from": "es6-map@0.1.5",
->>>>>>> f1df11ab
-      "resolved": "https://registry.npmjs.org/es6-map/-/es6-map-0.1.5.tgz",
-      "dev": true
-    },
-    "es6-promise": {
-      "version": "3.0.2",
-<<<<<<< HEAD
-      "from": "es6-promise@https://registry.npmjs.org/es6-promise/-/es6-promise-3.0.2.tgz",
-=======
-      "from": "es6-promise@3.0.2",
->>>>>>> f1df11ab
-      "resolved": "https://registry.npmjs.org/es6-promise/-/es6-promise-3.0.2.tgz",
-      "dev": true
-    },
-    "es6-set": {
-      "version": "0.1.5",
-<<<<<<< HEAD
-      "from": "es6-set@https://registry.npmjs.org/es6-set/-/es6-set-0.1.5.tgz",
-=======
-      "from": "es6-set@0.1.5",
->>>>>>> f1df11ab
-      "resolved": "https://registry.npmjs.org/es6-set/-/es6-set-0.1.5.tgz",
-      "dev": true
-    },
-    "es6-symbol": {
-      "version": "3.1.1",
-<<<<<<< HEAD
-      "from": "es6-symbol@https://registry.npmjs.org/es6-symbol/-/es6-symbol-3.1.1.tgz",
-=======
-      "from": "es6-symbol@3.1.1",
->>>>>>> f1df11ab
-      "resolved": "https://registry.npmjs.org/es6-symbol/-/es6-symbol-3.1.1.tgz",
-      "dev": true
-    },
-    "es6-weak-map": {
-      "version": "2.0.2",
-<<<<<<< HEAD
-      "from": "es6-weak-map@https://registry.npmjs.org/es6-weak-map/-/es6-weak-map-2.0.2.tgz",
-=======
-      "from": "es6-weak-map@2.0.2",
->>>>>>> f1df11ab
-      "resolved": "https://registry.npmjs.org/es6-weak-map/-/es6-weak-map-2.0.2.tgz",
-      "dev": true
-    },
-    "escape-string-regexp": {
-      "version": "1.0.5",
-<<<<<<< HEAD
-      "from": "escape-string-regexp@https://registry.npmjs.org/escape-string-regexp/-/escape-string-regexp-1.0.5.tgz",
-=======
-      "from": "escape-string-regexp@1.0.5",
->>>>>>> f1df11ab
-      "resolved": "https://registry.npmjs.org/escape-string-regexp/-/escape-string-regexp-1.0.5.tgz"
-    },
-    "escodegen": {
-      "version": "1.8.1",
-<<<<<<< HEAD
-      "from": "escodegen@https://registry.npmjs.org/escodegen/-/escodegen-1.8.1.tgz",
-      "resolved": "https://registry.npmjs.org/escodegen/-/escodegen-1.8.1.tgz",
-      "dev": true,
-      "dependencies": {
-        "esprima": {
-          "version": "2.7.3",
-          "from": "esprima@https://registry.npmjs.org/esprima/-/esprima-2.7.3.tgz",
-          "resolved": "https://registry.npmjs.org/esprima/-/esprima-2.7.3.tgz",
-          "dev": true
-        },
-        "estraverse": {
-          "version": "1.9.3",
-          "from": "estraverse@https://registry.npmjs.org/estraverse/-/estraverse-1.9.3.tgz",
-          "resolved": "https://registry.npmjs.org/estraverse/-/estraverse-1.9.3.tgz",
-          "dev": true
-=======
-      "from": "escodegen@1.8.1",
-      "resolved": "https://registry.npmjs.org/escodegen/-/escodegen-1.8.1.tgz",
-      "dev": true,
-      "dependencies": {
-        "estraverse": {
-          "version": "1.9.3",
-          "from": "estraverse@1.9.3",
-          "resolved": "https://registry.npmjs.org/estraverse/-/estraverse-1.9.3.tgz",
-          "dev": true
-        },
-        "source-map": {
-          "version": "0.2.0",
-          "from": "source-map@0.2.0",
-          "resolved": "https://registry.npmjs.org/source-map/-/source-map-0.2.0.tgz",
-          "dev": true,
-          "optional": true
->>>>>>> f1df11ab
-        }
-      }
-    },
-    "escope": {
-      "version": "3.6.0",
-<<<<<<< HEAD
-      "from": "escope@https://registry.npmjs.org/escope/-/escope-3.6.0.tgz",
-=======
-      "from": "escope@3.6.0",
->>>>>>> f1df11ab
-      "resolved": "https://registry.npmjs.org/escope/-/escope-3.6.0.tgz",
-      "dev": true
-    },
-    "eslint": {
-      "version": "3.19.0",
-<<<<<<< HEAD
-      "from": "eslint@https://registry.npmjs.org/eslint/-/eslint-3.19.0.tgz",
-      "resolved": "https://registry.npmjs.org/eslint/-/eslint-3.19.0.tgz",
-      "dev": true,
-      "dependencies": {
-        "shelljs": {
-          "version": "0.7.7",
-          "from": "shelljs@https://registry.npmjs.org/shelljs/-/shelljs-0.7.7.tgz",
-          "resolved": "https://registry.npmjs.org/shelljs/-/shelljs-0.7.7.tgz",
-          "dev": true
-=======
-      "from": "eslint@3.19.0",
-      "resolved": "https://registry.npmjs.org/eslint/-/eslint-3.19.0.tgz",
-      "dev": true,
-      "dependencies": {
-        "doctrine": {
-          "version": "2.0.0",
-          "from": "doctrine@2.0.0",
-          "resolved": "https://registry.npmjs.org/doctrine/-/doctrine-2.0.0.tgz",
-          "dev": true
-        },
-        "shelljs": {
-          "version": "0.7.7",
-          "from": "shelljs@0.7.7",
-          "resolved": "https://registry.npmjs.org/shelljs/-/shelljs-0.7.7.tgz",
-          "dev": true
-        },
-        "strip-bom": {
-          "version": "3.0.0",
-          "from": "strip-bom@3.0.0",
-          "resolved": "https://registry.npmjs.org/strip-bom/-/strip-bom-3.0.0.tgz",
-          "dev": true
->>>>>>> f1df11ab
-        }
-      }
-    },
-    "eslint-config-airbnb": {
-      "version": "10.0.1",
-<<<<<<< HEAD
-      "from": "eslint-config-airbnb@https://registry.npmjs.org/eslint-config-airbnb/-/eslint-config-airbnb-10.0.1.tgz",
-=======
-      "from": "eslint-config-airbnb@10.0.1",
->>>>>>> f1df11ab
-      "resolved": "https://registry.npmjs.org/eslint-config-airbnb/-/eslint-config-airbnb-10.0.1.tgz",
-      "dev": true
-    },
-    "eslint-config-airbnb-base": {
-      "version": "5.0.3",
-<<<<<<< HEAD
-      "from": "eslint-config-airbnb-base@https://registry.npmjs.org/eslint-config-airbnb-base/-/eslint-config-airbnb-base-5.0.3.tgz",
-=======
-      "from": "eslint-config-airbnb-base@5.0.3",
->>>>>>> f1df11ab
-      "resolved": "https://registry.npmjs.org/eslint-config-airbnb-base/-/eslint-config-airbnb-base-5.0.3.tgz",
-      "dev": true
-    },
-    "eslint-import-resolver-node": {
-      "version": "0.2.3",
-<<<<<<< HEAD
-      "from": "eslint-import-resolver-node@https://registry.npmjs.org/eslint-import-resolver-node/-/eslint-import-resolver-node-0.2.3.tgz",
-=======
-      "from": "eslint-import-resolver-node@0.2.3",
->>>>>>> f1df11ab
-      "resolved": "https://registry.npmjs.org/eslint-import-resolver-node/-/eslint-import-resolver-node-0.2.3.tgz",
-      "dev": true
-    },
-    "eslint-plugin-import": {
-      "version": "1.16.0",
-<<<<<<< HEAD
-      "from": "eslint-plugin-import@https://registry.npmjs.org/eslint-plugin-import/-/eslint-plugin-import-1.16.0.tgz",
-      "resolved": "https://registry.npmjs.org/eslint-plugin-import/-/eslint-plugin-import-1.16.0.tgz",
-      "dev": true,
-      "dependencies": {
-        "doctrine": {
-          "version": "1.3.0",
-          "from": "doctrine@https://registry.npmjs.org/doctrine/-/doctrine-1.3.0.tgz",
-          "resolved": "https://registry.npmjs.org/doctrine/-/doctrine-1.3.0.tgz",
-          "dev": true
-        }
-      }
-    },
-    "eslint-plugin-jsx-a11y": {
-      "version": "2.2.3",
-      "from": "eslint-plugin-jsx-a11y@https://registry.npmjs.org/eslint-plugin-jsx-a11y/-/eslint-plugin-jsx-a11y-2.2.3.tgz",
-=======
-      "from": "eslint-plugin-import@1.16.0",
-      "resolved": "https://registry.npmjs.org/eslint-plugin-import/-/eslint-plugin-import-1.16.0.tgz",
-      "dev": true
-    },
-    "eslint-plugin-jsx-a11y": {
-      "version": "2.2.3",
-      "from": "eslint-plugin-jsx-a11y@2.2.3",
->>>>>>> f1df11ab
-      "resolved": "https://registry.npmjs.org/eslint-plugin-jsx-a11y/-/eslint-plugin-jsx-a11y-2.2.3.tgz",
-      "dev": true
-    },
-    "eslint-plugin-react": {
-      "version": "6.10.3",
-<<<<<<< HEAD
-      "from": "eslint-plugin-react@https://registry.npmjs.org/eslint-plugin-react/-/eslint-plugin-react-6.10.3.tgz",
-      "resolved": "https://registry.npmjs.org/eslint-plugin-react/-/eslint-plugin-react-6.10.3.tgz",
-      "dev": true,
-      "dependencies": {
-        "doctrine": {
-          "version": "1.5.0",
-          "from": "doctrine@https://registry.npmjs.org/doctrine/-/doctrine-1.5.0.tgz",
-          "resolved": "https://registry.npmjs.org/doctrine/-/doctrine-1.5.0.tgz",
-=======
-      "from": "eslint-plugin-react@6.10.3",
-      "resolved": "https://registry.npmjs.org/eslint-plugin-react/-/eslint-plugin-react-6.10.3.tgz",
-      "dev": true
-    },
-    "espree": {
-      "version": "3.4.3",
-      "from": "espree@3.4.3",
-      "resolved": "https://registry.npmjs.org/espree/-/espree-3.4.3.tgz",
-      "dev": true,
-      "dependencies": {
-        "acorn": {
-          "version": "5.0.3",
-          "from": "acorn@5.0.3",
-          "resolved": "https://registry.npmjs.org/acorn/-/acorn-5.0.3.tgz",
->>>>>>> f1df11ab
-          "dev": true
-        }
-      }
-    },
-<<<<<<< HEAD
-    "espree": {
-      "version": "3.4.3",
-      "from": "espree@https://registry.npmjs.org/espree/-/espree-3.4.3.tgz",
-      "resolved": "https://registry.npmjs.org/espree/-/espree-3.4.3.tgz",
-      "dev": true
-    },
-    "esprima": {
-      "version": "3.1.3",
-      "from": "esprima@https://registry.npmjs.org/esprima/-/esprima-3.1.3.tgz",
-      "resolved": "https://registry.npmjs.org/esprima/-/esprima-3.1.3.tgz"
-=======
-    "esprima": {
-      "version": "2.7.3",
-      "from": "esprima@2.7.3",
-      "resolved": "https://registry.npmjs.org/esprima/-/esprima-2.7.3.tgz",
-      "dev": true
-    },
-    "esquery": {
-      "version": "1.0.0",
-      "from": "esquery@1.0.0",
-      "resolved": "https://registry.npmjs.org/esquery/-/esquery-1.0.0.tgz",
-      "dev": true
-    },
-    "esrecurse": {
-      "version": "4.1.0",
-      "from": "esrecurse@4.1.0",
-      "resolved": "https://registry.npmjs.org/esrecurse/-/esrecurse-4.1.0.tgz",
-      "dev": true,
-      "dependencies": {
-        "estraverse": {
-          "version": "4.1.1",
-          "from": "estraverse@4.1.1",
-          "resolved": "https://registry.npmjs.org/estraverse/-/estraverse-4.1.1.tgz",
-          "dev": true
-        }
-      }
-    },
-    "estraverse": {
-      "version": "4.2.0",
-      "from": "estraverse@4.2.0",
-      "resolved": "https://registry.npmjs.org/estraverse/-/estraverse-4.2.0.tgz",
-      "dev": true
-    },
-    "esutils": {
-      "version": "2.0.2",
-      "from": "esutils@2.0.2",
-      "resolved": "https://registry.npmjs.org/esutils/-/esutils-2.0.2.tgz",
-      "dev": true
-    },
-    "event-emitter": {
-      "version": "0.3.5",
-      "from": "event-emitter@0.3.5",
-      "resolved": "https://registry.npmjs.org/event-emitter/-/event-emitter-0.3.5.tgz",
-      "dev": true
-    },
-    "exec-sh": {
-      "version": "0.2.0",
-      "from": "exec-sh@0.2.0",
-      "resolved": "https://registry.npmjs.org/exec-sh/-/exec-sh-0.2.0.tgz",
-      "dev": true
-    },
-    "exit-hook": {
-      "version": "1.1.1",
-      "from": "exit-hook@1.1.1",
-      "resolved": "https://registry.npmjs.org/exit-hook/-/exit-hook-1.1.1.tgz",
-      "dev": true
-    },
-    "expand-brackets": {
-      "version": "0.1.5",
-      "from": "expand-brackets@0.1.5",
-      "resolved": "https://registry.npmjs.org/expand-brackets/-/expand-brackets-0.1.5.tgz",
-      "dev": true
-    },
-    "expand-range": {
-      "version": "1.8.2",
-      "from": "expand-range@1.8.2",
-      "resolved": "https://registry.npmjs.org/expand-range/-/expand-range-1.8.2.tgz",
-      "dev": true
->>>>>>> f1df11ab
-    },
-    "esquery": {
-      "version": "1.0.0",
-      "from": "esquery@https://registry.npmjs.org/esquery/-/esquery-1.0.0.tgz",
-      "resolved": "https://registry.npmjs.org/esquery/-/esquery-1.0.0.tgz",
-      "dev": true
-    },
-    "esrecurse": {
-      "version": "4.1.0",
-      "from": "esrecurse@https://registry.npmjs.org/esrecurse/-/esrecurse-4.1.0.tgz",
-      "resolved": "https://registry.npmjs.org/esrecurse/-/esrecurse-4.1.0.tgz",
-      "dev": true,
-      "dependencies": {
-        "estraverse": {
-          "version": "4.1.1",
-          "from": "estraverse@https://registry.npmjs.org/estraverse/-/estraverse-4.1.1.tgz",
-          "resolved": "https://registry.npmjs.org/estraverse/-/estraverse-4.1.1.tgz",
-          "dev": true
-        }
-      }
-    },
-    "estraverse": {
-      "version": "4.2.0",
-      "from": "estraverse@https://registry.npmjs.org/estraverse/-/estraverse-4.2.0.tgz",
-      "resolved": "https://registry.npmjs.org/estraverse/-/estraverse-4.2.0.tgz",
-      "dev": true
-    },
-    "esutils": {
-      "version": "2.0.2",
-      "from": "esutils@https://registry.npmjs.org/esutils/-/esutils-2.0.2.tgz",
-      "resolved": "https://registry.npmjs.org/esutils/-/esutils-2.0.2.tgz",
-      "dev": true
-    },
-    "event-emitter": {
-      "version": "0.3.5",
-      "from": "event-emitter@https://registry.npmjs.org/event-emitter/-/event-emitter-0.3.5.tgz",
-      "resolved": "https://registry.npmjs.org/event-emitter/-/event-emitter-0.3.5.tgz",
-      "dev": true
-    },
-    "exec-sh": {
-      "version": "0.2.0",
-      "from": "exec-sh@https://registry.npmjs.org/exec-sh/-/exec-sh-0.2.0.tgz",
-      "resolved": "https://registry.npmjs.org/exec-sh/-/exec-sh-0.2.0.tgz",
-      "dev": true
-    },
-    "exit-hook": {
-      "version": "1.1.1",
-      "from": "exit-hook@https://registry.npmjs.org/exit-hook/-/exit-hook-1.1.1.tgz",
-      "resolved": "https://registry.npmjs.org/exit-hook/-/exit-hook-1.1.1.tgz",
-      "dev": true
-    },
-    "expand-brackets": {
-      "version": "0.1.5",
-      "from": "expand-brackets@https://registry.npmjs.org/expand-brackets/-/expand-brackets-0.1.5.tgz",
-      "resolved": "https://registry.npmjs.org/expand-brackets/-/expand-brackets-0.1.5.tgz",
-      "dev": true
-    },
-    "expand-range": {
-      "version": "1.8.2",
-      "from": "expand-range@https://registry.npmjs.org/expand-range/-/expand-range-1.8.2.tgz",
-      "resolved": "https://registry.npmjs.org/expand-range/-/expand-range-1.8.2.tgz",
-      "dev": true
-    },
-    "extend": {
-      "version": "3.0.1",
-<<<<<<< HEAD
-      "from": "extend@https://registry.npmjs.org/extend/-/extend-3.0.1.tgz",
-=======
-      "from": "extend@3.0.1",
->>>>>>> f1df11ab
-      "resolved": "https://registry.npmjs.org/extend/-/extend-3.0.1.tgz"
-    },
-    "extend-shallow": {
-      "version": "2.0.1",
-<<<<<<< HEAD
-      "from": "extend-shallow@https://registry.npmjs.org/extend-shallow/-/extend-shallow-2.0.1.tgz",
-=======
-      "from": "extend-shallow@2.0.1",
->>>>>>> f1df11ab
-      "resolved": "https://registry.npmjs.org/extend-shallow/-/extend-shallow-2.0.1.tgz",
-      "dev": true
-    },
-    "extglob": {
-      "version": "0.3.2",
-<<<<<<< HEAD
-      "from": "extglob@https://registry.npmjs.org/extglob/-/extglob-0.3.2.tgz",
-=======
-      "from": "extglob@0.3.2",
->>>>>>> f1df11ab
-      "resolved": "https://registry.npmjs.org/extglob/-/extglob-0.3.2.tgz",
-      "dev": true
-    },
-    "extsprintf": {
-      "version": "1.0.2",
-<<<<<<< HEAD
-      "from": "extsprintf@https://registry.npmjs.org/extsprintf/-/extsprintf-1.0.2.tgz",
-=======
-      "from": "extsprintf@1.0.2",
->>>>>>> f1df11ab
-      "resolved": "https://registry.npmjs.org/extsprintf/-/extsprintf-1.0.2.tgz",
-      "dev": true
-    },
-    "fast-levenshtein": {
-      "version": "2.0.6",
-<<<<<<< HEAD
-      "from": "fast-levenshtein@https://registry.npmjs.org/fast-levenshtein/-/fast-levenshtein-2.0.6.tgz",
-=======
-      "from": "fast-levenshtein@2.0.6",
->>>>>>> f1df11ab
-      "resolved": "https://registry.npmjs.org/fast-levenshtein/-/fast-levenshtein-2.0.6.tgz",
-      "dev": true
-    },
-    "fb-watchman": {
-      "version": "1.9.2",
-<<<<<<< HEAD
-      "from": "fb-watchman@https://registry.npmjs.org/fb-watchman/-/fb-watchman-1.9.2.tgz",
-=======
-      "from": "fb-watchman@1.9.2",
->>>>>>> f1df11ab
-      "resolved": "https://registry.npmjs.org/fb-watchman/-/fb-watchman-1.9.2.tgz",
-      "dev": true
-    },
-    "fd-slicer": {
-      "version": "1.0.1",
-<<<<<<< HEAD
-      "from": "fd-slicer@https://registry.npmjs.org/fd-slicer/-/fd-slicer-1.0.1.tgz",
-=======
-      "from": "fd-slicer@1.0.1",
->>>>>>> f1df11ab
-      "resolved": "https://registry.npmjs.org/fd-slicer/-/fd-slicer-1.0.1.tgz"
-    },
-    "figures": {
-      "version": "1.7.0",
-<<<<<<< HEAD
-      "from": "figures@https://registry.npmjs.org/figures/-/figures-1.7.0.tgz",
-=======
-      "from": "figures@1.7.0",
->>>>>>> f1df11ab
-      "resolved": "https://registry.npmjs.org/figures/-/figures-1.7.0.tgz",
-      "dev": true
-    },
-    "file-entry-cache": {
-      "version": "2.0.0",
-<<<<<<< HEAD
-      "from": "file-entry-cache@https://registry.npmjs.org/file-entry-cache/-/file-entry-cache-2.0.0.tgz",
-=======
-      "from": "file-entry-cache@2.0.0",
->>>>>>> f1df11ab
-      "resolved": "https://registry.npmjs.org/file-entry-cache/-/file-entry-cache-2.0.0.tgz",
-      "dev": true
-    },
-    "file-type": {
-      "version": "3.9.0",
-<<<<<<< HEAD
-      "from": "file-type@https://registry.npmjs.org/file-type/-/file-type-3.9.0.tgz",
-=======
-      "from": "file-type@3.9.0",
->>>>>>> f1df11ab
-      "resolved": "https://registry.npmjs.org/file-type/-/file-type-3.9.0.tgz"
-    },
-    "filename-regex": {
-      "version": "2.0.1",
-<<<<<<< HEAD
-      "from": "filename-regex@https://registry.npmjs.org/filename-regex/-/filename-regex-2.0.1.tgz",
-=======
-      "from": "filename-regex@2.0.1",
->>>>>>> f1df11ab
-      "resolved": "https://registry.npmjs.org/filename-regex/-/filename-regex-2.0.1.tgz",
-      "dev": true
-    },
-    "filename-reserved-regex": {
-      "version": "2.0.0",
-<<<<<<< HEAD
-      "from": "filename-reserved-regex@https://registry.npmjs.org/filename-reserved-regex/-/filename-reserved-regex-2.0.0.tgz",
-=======
-      "from": "filename-reserved-regex@2.0.0",
->>>>>>> f1df11ab
-      "resolved": "https://registry.npmjs.org/filename-reserved-regex/-/filename-reserved-regex-2.0.0.tgz"
-    },
-    "filenamify": {
-      "version": "2.0.0",
-<<<<<<< HEAD
-      "from": "filenamify@https://registry.npmjs.org/filenamify/-/filenamify-2.0.0.tgz",
-=======
-      "from": "filenamify@2.0.0",
->>>>>>> f1df11ab
-      "resolved": "https://registry.npmjs.org/filenamify/-/filenamify-2.0.0.tgz"
-    },
-    "fileset": {
-      "version": "2.0.3",
-<<<<<<< HEAD
-      "from": "fileset@https://registry.npmjs.org/fileset/-/fileset-2.0.3.tgz",
-=======
-      "from": "fileset@2.0.3",
->>>>>>> f1df11ab
-      "resolved": "https://registry.npmjs.org/fileset/-/fileset-2.0.3.tgz",
-      "dev": true
-    },
-    "filesize": {
-      "version": "3.5.10",
-<<<<<<< HEAD
-      "from": "filesize@https://registry.npmjs.org/filesize/-/filesize-3.5.10.tgz",
-=======
-      "from": "filesize@3.5.10",
->>>>>>> f1df11ab
-      "resolved": "https://registry.npmjs.org/filesize/-/filesize-3.5.10.tgz"
-    },
-    "fill-keys": {
-      "version": "1.0.2",
-<<<<<<< HEAD
-      "from": "fill-keys@https://registry.npmjs.org/fill-keys/-/fill-keys-1.0.2.tgz",
-=======
-      "from": "fill-keys@1.0.2",
->>>>>>> f1df11ab
-      "resolved": "https://registry.npmjs.org/fill-keys/-/fill-keys-1.0.2.tgz",
-      "dev": true
-    },
-    "fill-range": {
-      "version": "2.2.3",
-<<<<<<< HEAD
-      "from": "fill-range@https://registry.npmjs.org/fill-range/-/fill-range-2.2.3.tgz",
-=======
-      "from": "fill-range@2.2.3",
->>>>>>> f1df11ab
-      "resolved": "https://registry.npmjs.org/fill-range/-/fill-range-2.2.3.tgz",
-      "dev": true
-    },
-    "find-up": {
-      "version": "1.1.2",
-<<<<<<< HEAD
-      "from": "find-up@https://registry.npmjs.org/find-up/-/find-up-1.1.2.tgz",
-=======
-      "from": "find-up@1.1.2",
->>>>>>> f1df11ab
-      "resolved": "https://registry.npmjs.org/find-up/-/find-up-1.1.2.tgz",
-      "dev": true
-    },
-    "flat-cache": {
-      "version": "1.2.2",
-<<<<<<< HEAD
-      "from": "flat-cache@https://registry.npmjs.org/flat-cache/-/flat-cache-1.2.2.tgz",
-=======
-      "from": "flat-cache@1.2.2",
->>>>>>> f1df11ab
-      "resolved": "https://registry.npmjs.org/flat-cache/-/flat-cache-1.2.2.tgz",
-      "dev": true
-    },
-    "for-in": {
-      "version": "1.0.2",
-<<<<<<< HEAD
-      "from": "for-in@https://registry.npmjs.org/for-in/-/for-in-1.0.2.tgz",
-=======
-      "from": "for-in@1.0.2",
->>>>>>> f1df11ab
-      "resolved": "https://registry.npmjs.org/for-in/-/for-in-1.0.2.tgz",
-      "dev": true
-    },
-    "for-own": {
-      "version": "0.1.5",
-<<<<<<< HEAD
-      "from": "for-own@https://registry.npmjs.org/for-own/-/for-own-0.1.5.tgz",
-=======
-      "from": "for-own@0.1.5",
->>>>>>> f1df11ab
-      "resolved": "https://registry.npmjs.org/for-own/-/for-own-0.1.5.tgz",
-      "dev": true
-    },
-    "foreach": {
-      "version": "2.0.5",
-<<<<<<< HEAD
-      "from": "foreach@https://registry.npmjs.org/foreach/-/foreach-2.0.5.tgz",
-=======
-      "from": "foreach@2.0.5",
->>>>>>> f1df11ab
-      "resolved": "https://registry.npmjs.org/foreach/-/foreach-2.0.5.tgz",
-      "dev": true
-    },
-    "forever-agent": {
-      "version": "0.6.1",
-<<<<<<< HEAD
-      "from": "forever-agent@https://registry.npmjs.org/forever-agent/-/forever-agent-0.6.1.tgz",
-=======
-      "from": "forever-agent@0.6.1",
->>>>>>> f1df11ab
-      "resolved": "https://registry.npmjs.org/forever-agent/-/forever-agent-0.6.1.tgz",
-      "dev": true
-    },
-    "form-data": {
-      "version": "2.1.4",
-<<<<<<< HEAD
-      "from": "form-data@https://registry.npmjs.org/form-data/-/form-data-2.1.4.tgz",
-=======
-      "from": "form-data@2.1.4",
->>>>>>> f1df11ab
-      "resolved": "https://registry.npmjs.org/form-data/-/form-data-2.1.4.tgz"
-    },
-    "formatio": {
-      "version": "1.1.1",
-<<<<<<< HEAD
-      "from": "formatio@https://registry.npmjs.org/formatio/-/formatio-1.1.1.tgz",
-=======
-      "from": "formatio@1.1.1",
->>>>>>> f1df11ab
-      "resolved": "https://registry.npmjs.org/formatio/-/formatio-1.1.1.tgz",
-      "dev": true
-    },
-    "formidable": {
-      "version": "1.1.1",
-<<<<<<< HEAD
-      "from": "formidable@https://registry.npmjs.org/formidable/-/formidable-1.1.1.tgz",
-=======
-      "from": "formidable@1.1.1",
->>>>>>> f1df11ab
-      "resolved": "https://registry.npmjs.org/formidable/-/formidable-1.1.1.tgz"
-    },
-    "fs-extra": {
-      "version": "0.26.7",
-<<<<<<< HEAD
-      "from": "fs-extra@https://registry.npmjs.org/fs-extra/-/fs-extra-0.26.7.tgz",
-=======
-      "from": "fs-extra@0.26.7",
->>>>>>> f1df11ab
-      "resolved": "https://registry.npmjs.org/fs-extra/-/fs-extra-0.26.7.tgz"
-    },
-    "fs.realpath": {
-      "version": "1.0.0",
-<<<<<<< HEAD
-      "from": "fs.realpath@https://registry.npmjs.org/fs.realpath/-/fs.realpath-1.0.0.tgz",
-=======
-      "from": "fs.realpath@1.0.0",
->>>>>>> f1df11ab
-      "resolved": "https://registry.npmjs.org/fs.realpath/-/fs.realpath-1.0.0.tgz"
-    },
-    "function-bind": {
-      "version": "1.1.0",
-<<<<<<< HEAD
-      "from": "function-bind@https://registry.npmjs.org/function-bind/-/function-bind-1.1.0.tgz",
-=======
-      "from": "function-bind@1.1.0",
->>>>>>> f1df11ab
-      "resolved": "https://registry.npmjs.org/function-bind/-/function-bind-1.1.0.tgz",
-      "dev": true
-    },
-    "generate-function": {
-      "version": "2.0.0",
-<<<<<<< HEAD
-      "from": "generate-function@https://registry.npmjs.org/generate-function/-/generate-function-2.0.0.tgz",
-=======
-      "from": "generate-function@2.0.0",
->>>>>>> f1df11ab
-      "resolved": "https://registry.npmjs.org/generate-function/-/generate-function-2.0.0.tgz",
-      "dev": true
-    },
-    "generate-object-property": {
-      "version": "1.2.0",
-<<<<<<< HEAD
-      "from": "generate-object-property@https://registry.npmjs.org/generate-object-property/-/generate-object-property-1.2.0.tgz",
-=======
-      "from": "generate-object-property@1.2.0",
->>>>>>> f1df11ab
-      "resolved": "https://registry.npmjs.org/generate-object-property/-/generate-object-property-1.2.0.tgz",
-      "dev": true
-    },
-    "get-caller-file": {
-      "version": "1.0.2",
-<<<<<<< HEAD
-      "from": "get-caller-file@https://registry.npmjs.org/get-caller-file/-/get-caller-file-1.0.2.tgz",
-=======
-      "from": "get-caller-file@1.0.2",
->>>>>>> f1df11ab
-      "resolved": "https://registry.npmjs.org/get-caller-file/-/get-caller-file-1.0.2.tgz",
-      "dev": true
-    },
-    "get-proxy": {
-      "version": "1.1.0",
-<<<<<<< HEAD
-      "from": "get-proxy@https://registry.npmjs.org/get-proxy/-/get-proxy-1.1.0.tgz",
-=======
-      "from": "get-proxy@1.1.0",
->>>>>>> f1df11ab
-      "resolved": "https://registry.npmjs.org/get-proxy/-/get-proxy-1.1.0.tgz"
-    },
-    "get-stdin": {
-      "version": "5.0.1",
-<<<<<<< HEAD
-      "from": "get-stdin@https://registry.npmjs.org/get-stdin/-/get-stdin-5.0.1.tgz",
-=======
-      "from": "get-stdin@5.0.1",
->>>>>>> f1df11ab
-      "resolved": "https://registry.npmjs.org/get-stdin/-/get-stdin-5.0.1.tgz"
-    },
-    "get-stream": {
-      "version": "3.0.0",
-<<<<<<< HEAD
-      "from": "get-stream@https://registry.npmjs.org/get-stream/-/get-stream-3.0.0.tgz",
-=======
-      "from": "get-stream@3.0.0",
->>>>>>> f1df11ab
-      "resolved": "https://registry.npmjs.org/get-stream/-/get-stream-3.0.0.tgz"
-    },
-    "getpass": {
-      "version": "0.1.7",
-<<<<<<< HEAD
-      "from": "getpass@https://registry.npmjs.org/getpass/-/getpass-0.1.7.tgz",
-      "resolved": "https://registry.npmjs.org/getpass/-/getpass-0.1.7.tgz",
-      "dev": true,
-      "dependencies": {
-        "assert-plus": {
-          "version": "1.0.0",
-          "from": "assert-plus@https://registry.npmjs.org/assert-plus/-/assert-plus-1.0.0.tgz",
-          "resolved": "https://registry.npmjs.org/assert-plus/-/assert-plus-1.0.0.tgz",
-          "dev": true
-        }
-      }
-    },
-    "glob": {
-      "version": "7.1.2",
-      "from": "glob@https://registry.npmjs.org/glob/-/glob-7.1.2.tgz",
-=======
-      "from": "getpass@0.1.7",
-      "resolved": "https://registry.npmjs.org/getpass/-/getpass-0.1.7.tgz",
-      "dev": true
-    },
-    "glob": {
-      "version": "7.1.2",
-      "from": "glob@7.1.2",
->>>>>>> f1df11ab
-      "resolved": "https://registry.npmjs.org/glob/-/glob-7.1.2.tgz"
-    },
-    "glob-base": {
-      "version": "0.3.0",
-<<<<<<< HEAD
-      "from": "glob-base@https://registry.npmjs.org/glob-base/-/glob-base-0.3.0.tgz",
-=======
-      "from": "glob-base@0.3.0",
->>>>>>> f1df11ab
-      "resolved": "https://registry.npmjs.org/glob-base/-/glob-base-0.3.0.tgz",
-      "dev": true
-    },
-    "glob-parent": {
-      "version": "2.0.0",
-<<<<<<< HEAD
-      "from": "glob-parent@https://registry.npmjs.org/glob-parent/-/glob-parent-2.0.0.tgz",
-=======
-      "from": "glob-parent@2.0.0",
->>>>>>> f1df11ab
-      "resolved": "https://registry.npmjs.org/glob-parent/-/glob-parent-2.0.0.tgz",
-      "dev": true
-    },
-    "globals": {
-      "version": "9.17.0",
-<<<<<<< HEAD
-      "from": "globals@https://registry.npmjs.org/globals/-/globals-9.17.0.tgz",
-=======
-      "from": "globals@9.17.0",
->>>>>>> f1df11ab
-      "resolved": "https://registry.npmjs.org/globals/-/globals-9.17.0.tgz",
-      "dev": true
-    },
-    "globby": {
-      "version": "6.1.0",
-<<<<<<< HEAD
-      "from": "globby@https://registry.npmjs.org/globby/-/globby-6.1.0.tgz",
-=======
-      "from": "globby@6.1.0",
->>>>>>> f1df11ab
-      "resolved": "https://registry.npmjs.org/globby/-/globby-6.1.0.tgz"
-    },
-    "got": {
-      "version": "6.7.1",
-<<<<<<< HEAD
-      "from": "got@https://registry.npmjs.org/got/-/got-6.7.1.tgz",
-=======
-      "from": "got@6.7.1",
->>>>>>> f1df11ab
-      "resolved": "https://registry.npmjs.org/got/-/got-6.7.1.tgz"
-    },
-    "graceful-fs": {
-      "version": "4.1.11",
-<<<<<<< HEAD
-      "from": "graceful-fs@https://registry.npmjs.org/graceful-fs/-/graceful-fs-4.1.11.tgz",
-=======
-      "from": "graceful-fs@4.1.11",
->>>>>>> f1df11ab
-      "resolved": "https://registry.npmjs.org/graceful-fs/-/graceful-fs-4.1.11.tgz"
-    },
-    "graceful-readlink": {
-      "version": "1.0.1",
-<<<<<<< HEAD
-      "from": "graceful-readlink@https://registry.npmjs.org/graceful-readlink/-/graceful-readlink-1.0.1.tgz",
-=======
-      "from": "graceful-readlink@1.0.1",
->>>>>>> f1df11ab
-      "resolved": "https://registry.npmjs.org/graceful-readlink/-/graceful-readlink-1.0.1.tgz"
-    },
-    "graphlib": {
-      "version": "2.1.1",
-<<<<<<< HEAD
-      "from": "graphlib@https://registry.npmjs.org/graphlib/-/graphlib-2.1.1.tgz",
-=======
-      "from": "graphlib@2.1.1",
->>>>>>> f1df11ab
-      "resolved": "https://registry.npmjs.org/graphlib/-/graphlib-2.1.1.tgz"
-    },
-    "gray-matter": {
-      "version": "2.1.1",
-<<<<<<< HEAD
-      "from": "gray-matter@https://registry.npmjs.org/gray-matter/-/gray-matter-2.1.1.tgz",
-=======
-      "from": "gray-matter@2.1.1",
->>>>>>> f1df11ab
-      "resolved": "https://registry.npmjs.org/gray-matter/-/gray-matter-2.1.1.tgz",
-      "dev": true
-    },
-    "growl": {
-      "version": "1.9.2",
-<<<<<<< HEAD
-      "from": "growl@https://registry.npmjs.org/growl/-/growl-1.9.2.tgz",
-=======
-      "from": "growl@1.9.2",
->>>>>>> f1df11ab
-      "resolved": "https://registry.npmjs.org/growl/-/growl-1.9.2.tgz",
-      "dev": true
-    },
-    "growly": {
-      "version": "1.3.0",
-<<<<<<< HEAD
-      "from": "growly@https://registry.npmjs.org/growly/-/growly-1.3.0.tgz",
-=======
-      "from": "growly@1.3.0",
->>>>>>> f1df11ab
-      "resolved": "https://registry.npmjs.org/growly/-/growly-1.3.0.tgz",
-      "dev": true
-    },
-    "handlebars": {
-      "version": "4.0.10",
-<<<<<<< HEAD
-      "from": "handlebars@https://registry.npmjs.org/handlebars/-/handlebars-4.0.10.tgz",
-=======
-      "from": "handlebars@4.0.10",
->>>>>>> f1df11ab
-      "resolved": "https://registry.npmjs.org/handlebars/-/handlebars-4.0.10.tgz",
-      "dev": true,
-      "dependencies": {
-        "source-map": {
-          "version": "0.4.4",
-<<<<<<< HEAD
-          "from": "source-map@https://registry.npmjs.org/source-map/-/source-map-0.4.4.tgz",
-=======
-          "from": "source-map@0.4.4",
->>>>>>> f1df11ab
-          "resolved": "https://registry.npmjs.org/source-map/-/source-map-0.4.4.tgz",
-          "dev": true
-        }
-      }
-    },
-    "har-validator": {
-      "version": "2.0.6",
-<<<<<<< HEAD
-      "from": "har-validator@https://registry.npmjs.org/har-validator/-/har-validator-2.0.6.tgz",
-      "resolved": "https://registry.npmjs.org/har-validator/-/har-validator-2.0.6.tgz",
-      "dev": true,
-      "dependencies": {
-        "commander": {
-          "version": "2.9.0",
-          "from": "commander@https://registry.npmjs.org/commander/-/commander-2.9.0.tgz",
-          "resolved": "https://registry.npmjs.org/commander/-/commander-2.9.0.tgz",
-          "dev": true
-        }
-      }
-    },
-    "has": {
-      "version": "1.0.1",
-      "from": "has@https://registry.npmjs.org/has/-/has-1.0.1.tgz",
-=======
-      "from": "har-validator@2.0.6",
-      "resolved": "https://registry.npmjs.org/har-validator/-/har-validator-2.0.6.tgz",
-      "dev": true
-    },
-    "has": {
-      "version": "1.0.1",
-      "from": "has@1.0.1",
->>>>>>> f1df11ab
-      "resolved": "https://registry.npmjs.org/has/-/has-1.0.1.tgz",
-      "dev": true
-    },
-    "has-ansi": {
-      "version": "2.0.0",
-<<<<<<< HEAD
-      "from": "has-ansi@https://registry.npmjs.org/has-ansi/-/has-ansi-2.0.0.tgz",
-=======
-      "from": "has-ansi@2.0.0",
->>>>>>> f1df11ab
-      "resolved": "https://registry.npmjs.org/has-ansi/-/has-ansi-2.0.0.tgz"
-    },
-    "has-flag": {
-      "version": "1.0.0",
-<<<<<<< HEAD
-      "from": "has-flag@https://registry.npmjs.org/has-flag/-/has-flag-1.0.0.tgz",
-=======
-      "from": "has-flag@1.0.0",
->>>>>>> f1df11ab
-      "resolved": "https://registry.npmjs.org/has-flag/-/has-flag-1.0.0.tgz",
-      "dev": true
-    },
-    "hawk": {
-      "version": "3.1.3",
-<<<<<<< HEAD
-      "from": "hawk@https://registry.npmjs.org/hawk/-/hawk-3.1.3.tgz",
-=======
-      "from": "hawk@3.1.3",
->>>>>>> f1df11ab
-      "resolved": "https://registry.npmjs.org/hawk/-/hawk-3.1.3.tgz",
-      "dev": true
-    },
-    "hoek": {
-      "version": "2.16.3",
-<<<<<<< HEAD
-      "from": "hoek@https://registry.npmjs.org/hoek/-/hoek-2.16.3.tgz",
-=======
-      "from": "hoek@2.16.3",
->>>>>>> f1df11ab
-      "resolved": "https://registry.npmjs.org/hoek/-/hoek-2.16.3.tgz",
-      "dev": true
-    },
-    "home-or-tmp": {
-      "version": "2.0.0",
-<<<<<<< HEAD
-      "from": "home-or-tmp@https://registry.npmjs.org/home-or-tmp/-/home-or-tmp-2.0.0.tgz",
-=======
-      "from": "home-or-tmp@2.0.0",
->>>>>>> f1df11ab
-      "resolved": "https://registry.npmjs.org/home-or-tmp/-/home-or-tmp-2.0.0.tgz",
-      "dev": true
-    },
-    "hosted-git-info": {
-      "version": "2.4.2",
-<<<<<<< HEAD
-      "from": "hosted-git-info@https://registry.npmjs.org/hosted-git-info/-/hosted-git-info-2.4.2.tgz",
-=======
-      "from": "hosted-git-info@2.4.2",
->>>>>>> f1df11ab
-      "resolved": "https://registry.npmjs.org/hosted-git-info/-/hosted-git-info-2.4.2.tgz",
-      "dev": true
-    },
-    "html-encoding-sniffer": {
-      "version": "1.0.1",
-<<<<<<< HEAD
-      "from": "html-encoding-sniffer@https://registry.npmjs.org/html-encoding-sniffer/-/html-encoding-sniffer-1.0.1.tgz",
-=======
-      "from": "html-encoding-sniffer@1.0.1",
->>>>>>> f1df11ab
-      "resolved": "https://registry.npmjs.org/html-encoding-sniffer/-/html-encoding-sniffer-1.0.1.tgz",
-      "dev": true
-    },
-    "http-basic": {
-      "version": "2.5.1",
-<<<<<<< HEAD
-      "from": "http-basic@https://registry.npmjs.org/http-basic/-/http-basic-2.5.1.tgz",
-=======
-      "from": "http-basic@2.5.1",
->>>>>>> f1df11ab
-      "resolved": "https://registry.npmjs.org/http-basic/-/http-basic-2.5.1.tgz",
-      "dev": true
-    },
-    "http-response-object": {
-      "version": "1.1.0",
-<<<<<<< HEAD
-      "from": "http-response-object@https://registry.npmjs.org/http-response-object/-/http-response-object-1.1.0.tgz",
-=======
-      "from": "http-response-object@1.1.0",
->>>>>>> f1df11ab
-      "resolved": "https://registry.npmjs.org/http-response-object/-/http-response-object-1.1.0.tgz",
-      "dev": true
-    },
-    "http-signature": {
-      "version": "1.1.1",
-<<<<<<< HEAD
-      "from": "http-signature@https://registry.npmjs.org/http-signature/-/http-signature-1.1.1.tgz",
-      "resolved": "https://registry.npmjs.org/http-signature/-/http-signature-1.1.1.tgz",
-      "dev": true
-    },
-    "https-proxy-agent": {
-      "version": "1.0.0",
-      "from": "https-proxy-agent@https://registry.npmjs.org/https-proxy-agent/-/https-proxy-agent-1.0.0.tgz",
-=======
-      "from": "http-signature@1.1.1",
-      "resolved": "https://registry.npmjs.org/http-signature/-/http-signature-1.1.1.tgz",
-      "dev": true,
-      "dependencies": {
-        "assert-plus": {
-          "version": "0.2.0",
-          "from": "assert-plus@0.2.0",
-          "resolved": "https://registry.npmjs.org/assert-plus/-/assert-plus-0.2.0.tgz",
-          "dev": true
-        }
-      }
-    },
-    "https-proxy-agent": {
-      "version": "1.0.0",
-      "from": "https-proxy-agent@1.0.0",
->>>>>>> f1df11ab
-      "resolved": "https://registry.npmjs.org/https-proxy-agent/-/https-proxy-agent-1.0.0.tgz"
-    },
-    "iconv-lite": {
-      "version": "0.4.17",
-<<<<<<< HEAD
-      "from": "iconv-lite@https://registry.npmjs.org/iconv-lite/-/iconv-lite-0.4.17.tgz",
-=======
-      "from": "iconv-lite@0.4.17",
->>>>>>> f1df11ab
-      "resolved": "https://registry.npmjs.org/iconv-lite/-/iconv-lite-0.4.17.tgz"
-    },
-    "ieee754": {
-      "version": "1.1.8",
-<<<<<<< HEAD
-      "from": "ieee754@https://registry.npmjs.org/ieee754/-/ieee754-1.1.8.tgz",
-=======
-      "from": "ieee754@1.1.8",
->>>>>>> f1df11ab
-      "resolved": "https://registry.npmjs.org/ieee754/-/ieee754-1.1.8.tgz"
-    },
-    "ignore": {
-      "version": "3.3.3",
-<<<<<<< HEAD
-      "from": "ignore@https://registry.npmjs.org/ignore/-/ignore-3.3.3.tgz",
-=======
-      "from": "ignore@3.3.3",
->>>>>>> f1df11ab
-      "resolved": "https://registry.npmjs.org/ignore/-/ignore-3.3.3.tgz",
-      "dev": true
-    },
-    "immediate": {
-      "version": "3.0.6",
-<<<<<<< HEAD
-      "from": "immediate@https://registry.npmjs.org/immediate/-/immediate-3.0.6.tgz",
-=======
-      "from": "immediate@3.0.6",
->>>>>>> f1df11ab
-      "resolved": "https://registry.npmjs.org/immediate/-/immediate-3.0.6.tgz",
-      "dev": true
-    },
-    "imurmurhash": {
-      "version": "0.1.4",
-<<<<<<< HEAD
-      "from": "imurmurhash@https://registry.npmjs.org/imurmurhash/-/imurmurhash-0.1.4.tgz",
-=======
-      "from": "imurmurhash@0.1.4",
->>>>>>> f1df11ab
-      "resolved": "https://registry.npmjs.org/imurmurhash/-/imurmurhash-0.1.4.tgz"
-    },
-    "inflight": {
-      "version": "1.0.6",
-<<<<<<< HEAD
-      "from": "inflight@https://registry.npmjs.org/inflight/-/inflight-1.0.6.tgz",
-=======
-      "from": "inflight@1.0.6",
->>>>>>> f1df11ab
-      "resolved": "https://registry.npmjs.org/inflight/-/inflight-1.0.6.tgz"
-    },
-    "inherits": {
-      "version": "2.0.3",
-<<<<<<< HEAD
-      "from": "inherits@https://registry.npmjs.org/inherits/-/inherits-2.0.3.tgz",
-=======
-      "from": "inherits@2.0.3",
->>>>>>> f1df11ab
-      "resolved": "https://registry.npmjs.org/inherits/-/inherits-2.0.3.tgz"
-    },
-    "ini": {
-      "version": "1.3.4",
-<<<<<<< HEAD
-      "from": "ini@https://registry.npmjs.org/ini/-/ini-1.3.4.tgz",
-=======
-      "from": "ini@1.3.4",
->>>>>>> f1df11ab
-      "resolved": "https://registry.npmjs.org/ini/-/ini-1.3.4.tgz"
-    },
-    "inquirer": {
-      "version": "0.12.0",
-<<<<<<< HEAD
-      "from": "inquirer@https://registry.npmjs.org/inquirer/-/inquirer-0.12.0.tgz",
-      "resolved": "https://registry.npmjs.org/inquirer/-/inquirer-0.12.0.tgz",
-      "dev": true
-    },
-    "interpret": {
-      "version": "1.0.3",
-      "from": "interpret@https://registry.npmjs.org/interpret/-/interpret-1.0.3.tgz",
-      "resolved": "https://registry.npmjs.org/interpret/-/interpret-1.0.3.tgz",
-      "dev": true
-    },
-    "invariant": {
-      "version": "2.2.2",
-      "from": "invariant@https://registry.npmjs.org/invariant/-/invariant-2.2.2.tgz",
-      "resolved": "https://registry.npmjs.org/invariant/-/invariant-2.2.2.tgz",
-      "dev": true
-    },
-    "invert-kv": {
-      "version": "1.0.0",
-      "from": "invert-kv@https://registry.npmjs.org/invert-kv/-/invert-kv-1.0.0.tgz",
-      "resolved": "https://registry.npmjs.org/invert-kv/-/invert-kv-1.0.0.tgz",
-      "dev": true
-    },
-    "is-arrayish": {
-      "version": "0.2.1",
-      "from": "is-arrayish@https://registry.npmjs.org/is-arrayish/-/is-arrayish-0.2.1.tgz",
-      "resolved": "https://registry.npmjs.org/is-arrayish/-/is-arrayish-0.2.1.tgz",
-      "dev": true
-    },
-    "is-buffer": {
-      "version": "1.1.5",
-      "from": "is-buffer@https://registry.npmjs.org/is-buffer/-/is-buffer-1.1.5.tgz",
-      "resolved": "https://registry.npmjs.org/is-buffer/-/is-buffer-1.1.5.tgz",
-      "dev": true
-    },
-    "is-builtin-module": {
-      "version": "1.0.0",
-      "from": "is-builtin-module@https://registry.npmjs.org/is-builtin-module/-/is-builtin-module-1.0.0.tgz",
-      "resolved": "https://registry.npmjs.org/is-builtin-module/-/is-builtin-module-1.0.0.tgz",
-      "dev": true
-    },
-    "is-callable": {
-      "version": "1.1.3",
-      "from": "is-callable@https://registry.npmjs.org/is-callable/-/is-callable-1.1.3.tgz",
-      "resolved": "https://registry.npmjs.org/is-callable/-/is-callable-1.1.3.tgz",
-      "dev": true
-    },
-    "is-ci": {
-      "version": "1.0.10",
-      "from": "is-ci@https://registry.npmjs.org/is-ci/-/is-ci-1.0.10.tgz",
-      "resolved": "https://registry.npmjs.org/is-ci/-/is-ci-1.0.10.tgz",
-      "dev": true
-    },
-    "is-date-object": {
-      "version": "1.0.1",
-      "from": "is-date-object@https://registry.npmjs.org/is-date-object/-/is-date-object-1.0.1.tgz",
-      "resolved": "https://registry.npmjs.org/is-date-object/-/is-date-object-1.0.1.tgz",
-      "dev": true
-    },
-    "is-dotfile": {
-      "version": "1.0.3",
-      "from": "is-dotfile@https://registry.npmjs.org/is-dotfile/-/is-dotfile-1.0.3.tgz",
-      "resolved": "https://registry.npmjs.org/is-dotfile/-/is-dotfile-1.0.3.tgz",
-      "dev": true
-    },
-    "is-equal-shallow": {
-      "version": "0.1.3",
-      "from": "is-equal-shallow@https://registry.npmjs.org/is-equal-shallow/-/is-equal-shallow-0.1.3.tgz",
-      "resolved": "https://registry.npmjs.org/is-equal-shallow/-/is-equal-shallow-0.1.3.tgz",
-      "dev": true
-    },
-    "is-extendable": {
-      "version": "0.1.1",
-      "from": "is-extendable@https://registry.npmjs.org/is-extendable/-/is-extendable-0.1.1.tgz",
-      "resolved": "https://registry.npmjs.org/is-extendable/-/is-extendable-0.1.1.tgz",
-      "dev": true
-    },
-    "is-extglob": {
-      "version": "1.0.0",
-      "from": "is-extglob@https://registry.npmjs.org/is-extglob/-/is-extglob-1.0.0.tgz",
-      "resolved": "https://registry.npmjs.org/is-extglob/-/is-extglob-1.0.0.tgz",
-      "dev": true
-    },
-    "is-finite": {
-      "version": "1.0.2",
-      "from": "is-finite@https://registry.npmjs.org/is-finite/-/is-finite-1.0.2.tgz",
-      "resolved": "https://registry.npmjs.org/is-finite/-/is-finite-1.0.2.tgz",
-      "dev": true
-    },
-    "is-fullwidth-code-point": {
-      "version": "1.0.0",
-      "from": "is-fullwidth-code-point@https://registry.npmjs.org/is-fullwidth-code-point/-/is-fullwidth-code-point-1.0.0.tgz",
-      "resolved": "https://registry.npmjs.org/is-fullwidth-code-point/-/is-fullwidth-code-point-1.0.0.tgz",
-      "dev": true
-    },
-    "is-glob": {
-      "version": "2.0.1",
-      "from": "is-glob@https://registry.npmjs.org/is-glob/-/is-glob-2.0.1.tgz",
-      "resolved": "https://registry.npmjs.org/is-glob/-/is-glob-2.0.1.tgz",
-      "dev": true
-    },
-    "is-local-path": {
-      "version": "0.1.6",
-      "from": "is-local-path@https://registry.npmjs.org/is-local-path/-/is-local-path-0.1.6.tgz",
-      "resolved": "https://registry.npmjs.org/is-local-path/-/is-local-path-0.1.6.tgz",
-      "dev": true
-    },
-    "is-my-json-valid": {
-      "version": "2.16.0",
-      "from": "is-my-json-valid@https://registry.npmjs.org/is-my-json-valid/-/is-my-json-valid-2.16.0.tgz",
-      "resolved": "https://registry.npmjs.org/is-my-json-valid/-/is-my-json-valid-2.16.0.tgz",
-      "dev": true
-    },
-    "is-natural-number": {
-      "version": "4.0.1",
-      "from": "is-natural-number@https://registry.npmjs.org/is-natural-number/-/is-natural-number-4.0.1.tgz",
-      "resolved": "https://registry.npmjs.org/is-natural-number/-/is-natural-number-4.0.1.tgz"
-    },
-    "is-number": {
-      "version": "2.1.0",
-      "from": "is-number@https://registry.npmjs.org/is-number/-/is-number-2.1.0.tgz",
-      "resolved": "https://registry.npmjs.org/is-number/-/is-number-2.1.0.tgz",
-      "dev": true
-    },
-    "is-object": {
-      "version": "1.0.1",
-      "from": "is-object@https://registry.npmjs.org/is-object/-/is-object-1.0.1.tgz",
-      "resolved": "https://registry.npmjs.org/is-object/-/is-object-1.0.1.tgz",
-      "dev": true
-    },
-    "is-path-cwd": {
-      "version": "1.0.0",
-      "from": "is-path-cwd@https://registry.npmjs.org/is-path-cwd/-/is-path-cwd-1.0.0.tgz",
-      "resolved": "https://registry.npmjs.org/is-path-cwd/-/is-path-cwd-1.0.0.tgz",
-      "dev": true
-    },
-    "is-path-in-cwd": {
-      "version": "1.0.0",
-      "from": "is-path-in-cwd@https://registry.npmjs.org/is-path-in-cwd/-/is-path-in-cwd-1.0.0.tgz",
-      "resolved": "https://registry.npmjs.org/is-path-in-cwd/-/is-path-in-cwd-1.0.0.tgz",
-      "dev": true
-    },
-    "is-path-inside": {
-      "version": "1.0.0",
-      "from": "is-path-inside@https://registry.npmjs.org/is-path-inside/-/is-path-inside-1.0.0.tgz",
-      "resolved": "https://registry.npmjs.org/is-path-inside/-/is-path-inside-1.0.0.tgz",
-      "dev": true
-    },
-    "is-posix-bracket": {
-      "version": "0.1.1",
-      "from": "is-posix-bracket@https://registry.npmjs.org/is-posix-bracket/-/is-posix-bracket-0.1.1.tgz",
-      "resolved": "https://registry.npmjs.org/is-posix-bracket/-/is-posix-bracket-0.1.1.tgz",
-      "dev": true
-    },
-    "is-primitive": {
-      "version": "2.0.0",
-      "from": "is-primitive@https://registry.npmjs.org/is-primitive/-/is-primitive-2.0.0.tgz",
-      "resolved": "https://registry.npmjs.org/is-primitive/-/is-primitive-2.0.0.tgz",
-      "dev": true
-    },
-    "is-property": {
-      "version": "1.0.2",
-      "from": "is-property@https://registry.npmjs.org/is-property/-/is-property-1.0.2.tgz",
-      "resolved": "https://registry.npmjs.org/is-property/-/is-property-1.0.2.tgz",
-      "dev": true
-    },
-    "is-redirect": {
-      "version": "1.0.0",
-      "from": "is-redirect@https://registry.npmjs.org/is-redirect/-/is-redirect-1.0.0.tgz",
-      "resolved": "https://registry.npmjs.org/is-redirect/-/is-redirect-1.0.0.tgz"
-    },
-    "is-regex": {
-      "version": "1.0.4",
-      "from": "is-regex@https://registry.npmjs.org/is-regex/-/is-regex-1.0.4.tgz",
-      "resolved": "https://registry.npmjs.org/is-regex/-/is-regex-1.0.4.tgz",
-      "dev": true
-    },
-    "is-resolvable": {
-      "version": "1.0.0",
-      "from": "is-resolvable@https://registry.npmjs.org/is-resolvable/-/is-resolvable-1.0.0.tgz",
-      "resolved": "https://registry.npmjs.org/is-resolvable/-/is-resolvable-1.0.0.tgz",
-      "dev": true
-    },
-    "is-retry-allowed": {
-      "version": "1.1.0",
-      "from": "is-retry-allowed@https://registry.npmjs.org/is-retry-allowed/-/is-retry-allowed-1.1.0.tgz",
-      "resolved": "https://registry.npmjs.org/is-retry-allowed/-/is-retry-allowed-1.1.0.tgz"
-    },
-    "is-stream": {
-      "version": "1.1.0",
-      "from": "is-stream@https://registry.npmjs.org/is-stream/-/is-stream-1.1.0.tgz",
-      "resolved": "https://registry.npmjs.org/is-stream/-/is-stream-1.1.0.tgz"
-    },
-    "is-symbol": {
-      "version": "1.0.1",
-      "from": "is-symbol@https://registry.npmjs.org/is-symbol/-/is-symbol-1.0.1.tgz",
-      "resolved": "https://registry.npmjs.org/is-symbol/-/is-symbol-1.0.1.tgz",
-      "dev": true
-    },
-    "is-typedarray": {
-      "version": "1.0.0",
-      "from": "is-typedarray@https://registry.npmjs.org/is-typedarray/-/is-typedarray-1.0.0.tgz",
-      "resolved": "https://registry.npmjs.org/is-typedarray/-/is-typedarray-1.0.0.tgz",
-      "dev": true
-    },
-    "is-utf8": {
-      "version": "0.2.1",
-      "from": "is-utf8@https://registry.npmjs.org/is-utf8/-/is-utf8-0.2.1.tgz",
-      "resolved": "https://registry.npmjs.org/is-utf8/-/is-utf8-0.2.1.tgz",
-      "dev": true
-    },
-    "is-wsl": {
-      "version": "1.1.0",
-      "from": "is-wsl@https://registry.npmjs.org/is-wsl/-/is-wsl-1.1.0.tgz",
-      "resolved": "https://registry.npmjs.org/is-wsl/-/is-wsl-1.1.0.tgz"
-=======
-      "from": "inquirer@0.12.0",
-      "resolved": "https://registry.npmjs.org/inquirer/-/inquirer-0.12.0.tgz",
-      "dev": true
-    },
-    "interpret": {
-      "version": "1.0.3",
-      "from": "interpret@1.0.3",
-      "resolved": "https://registry.npmjs.org/interpret/-/interpret-1.0.3.tgz",
-      "dev": true
-    },
-    "invariant": {
-      "version": "2.2.2",
-      "from": "invariant@2.2.2",
-      "resolved": "https://registry.npmjs.org/invariant/-/invariant-2.2.2.tgz",
-      "dev": true
-    },
-    "invert-kv": {
-      "version": "1.0.0",
-      "from": "invert-kv@1.0.0",
-      "resolved": "https://registry.npmjs.org/invert-kv/-/invert-kv-1.0.0.tgz",
-      "dev": true
-    },
-    "is-arrayish": {
-      "version": "0.2.1",
-      "from": "is-arrayish@0.2.1",
-      "resolved": "https://registry.npmjs.org/is-arrayish/-/is-arrayish-0.2.1.tgz",
-      "dev": true
-    },
-    "is-buffer": {
-      "version": "1.1.5",
-      "from": "is-buffer@1.1.5",
-      "resolved": "https://registry.npmjs.org/is-buffer/-/is-buffer-1.1.5.tgz",
-      "dev": true
-    },
-    "is-builtin-module": {
-      "version": "1.0.0",
-      "from": "is-builtin-module@1.0.0",
-      "resolved": "https://registry.npmjs.org/is-builtin-module/-/is-builtin-module-1.0.0.tgz",
-      "dev": true
-    },
-    "is-callable": {
-      "version": "1.1.3",
-      "from": "is-callable@1.1.3",
-      "resolved": "https://registry.npmjs.org/is-callable/-/is-callable-1.1.3.tgz",
-      "dev": true
-    },
-    "is-ci": {
-      "version": "1.0.10",
-      "from": "is-ci@1.0.10",
-      "resolved": "https://registry.npmjs.org/is-ci/-/is-ci-1.0.10.tgz",
-      "dev": true
-    },
-    "is-date-object": {
-      "version": "1.0.1",
-      "from": "is-date-object@1.0.1",
-      "resolved": "https://registry.npmjs.org/is-date-object/-/is-date-object-1.0.1.tgz",
-      "dev": true
->>>>>>> f1df11ab
-    },
-    "is-dotfile": {
-      "version": "1.0.2",
-      "from": "is-dotfile@1.0.2",
-      "resolved": "https://registry.npmjs.org/is-dotfile/-/is-dotfile-1.0.2.tgz",
-      "dev": true
-    },
-    "is-equal-shallow": {
-      "version": "0.1.3",
-      "from": "is-equal-shallow@0.1.3",
-      "resolved": "https://registry.npmjs.org/is-equal-shallow/-/is-equal-shallow-0.1.3.tgz",
-      "dev": true
-    },
-    "is-extendable": {
-      "version": "0.1.1",
-      "from": "is-extendable@0.1.1",
-      "resolved": "https://registry.npmjs.org/is-extendable/-/is-extendable-0.1.1.tgz",
-      "dev": true
-    },
-    "is-extglob": {
-      "version": "1.0.0",
-<<<<<<< HEAD
-      "from": "isarray@https://registry.npmjs.org/isarray/-/isarray-1.0.0.tgz",
-      "resolved": "https://registry.npmjs.org/isarray/-/isarray-1.0.0.tgz"
-=======
-      "from": "is-extglob@1.0.0",
-      "resolved": "https://registry.npmjs.org/is-extglob/-/is-extglob-1.0.0.tgz",
-      "dev": true
-    },
-    "is-finite": {
-      "version": "1.0.2",
-      "from": "is-finite@1.0.2",
-      "resolved": "https://registry.npmjs.org/is-finite/-/is-finite-1.0.2.tgz",
-      "dev": true
-    },
-    "is-fullwidth-code-point": {
-      "version": "1.0.0",
-      "from": "is-fullwidth-code-point@1.0.0",
-      "resolved": "https://registry.npmjs.org/is-fullwidth-code-point/-/is-fullwidth-code-point-1.0.0.tgz",
-      "dev": true
-    },
-    "is-glob": {
-      "version": "2.0.1",
-      "from": "is-glob@2.0.1",
-      "resolved": "https://registry.npmjs.org/is-glob/-/is-glob-2.0.1.tgz",
-      "dev": true
-    },
-    "is-local-path": {
-      "version": "0.1.6",
-      "from": "is-local-path@0.1.6",
-      "resolved": "https://registry.npmjs.org/is-local-path/-/is-local-path-0.1.6.tgz",
-      "dev": true
-    },
-    "is-my-json-valid": {
-      "version": "2.16.0",
-      "from": "is-my-json-valid@2.16.0",
-      "resolved": "https://registry.npmjs.org/is-my-json-valid/-/is-my-json-valid-2.16.0.tgz",
-      "dev": true
-    },
-    "is-natural-number": {
-      "version": "4.0.1",
-      "from": "is-natural-number@4.0.1",
-      "resolved": "https://registry.npmjs.org/is-natural-number/-/is-natural-number-4.0.1.tgz"
-    },
-    "is-number": {
-      "version": "2.1.0",
-      "from": "is-number@2.1.0",
-      "resolved": "https://registry.npmjs.org/is-number/-/is-number-2.1.0.tgz",
-      "dev": true
-    },
-    "is-object": {
-      "version": "1.0.1",
-      "from": "is-object@1.0.1",
-      "resolved": "https://registry.npmjs.org/is-object/-/is-object-1.0.1.tgz",
-      "dev": true
-    },
-    "is-path-cwd": {
-      "version": "1.0.0",
-      "from": "is-path-cwd@1.0.0",
-      "resolved": "https://registry.npmjs.org/is-path-cwd/-/is-path-cwd-1.0.0.tgz",
-      "dev": true
-    },
-    "is-path-in-cwd": {
-      "version": "1.0.0",
-      "from": "is-path-in-cwd@1.0.0",
-      "resolved": "https://registry.npmjs.org/is-path-in-cwd/-/is-path-in-cwd-1.0.0.tgz",
-      "dev": true
-    },
-    "is-path-inside": {
-      "version": "1.0.0",
-      "from": "is-path-inside@1.0.0",
-      "resolved": "https://registry.npmjs.org/is-path-inside/-/is-path-inside-1.0.0.tgz",
-      "dev": true
-    },
-    "is-posix-bracket": {
-      "version": "0.1.1",
-      "from": "is-posix-bracket@0.1.1",
-      "resolved": "https://registry.npmjs.org/is-posix-bracket/-/is-posix-bracket-0.1.1.tgz",
-      "dev": true
-    },
-    "is-primitive": {
-      "version": "2.0.0",
-      "from": "is-primitive@2.0.0",
-      "resolved": "https://registry.npmjs.org/is-primitive/-/is-primitive-2.0.0.tgz",
-      "dev": true
-    },
-    "is-property": {
-      "version": "1.0.2",
-      "from": "is-property@1.0.2",
-      "resolved": "https://registry.npmjs.org/is-property/-/is-property-1.0.2.tgz",
-      "dev": true
-    },
-    "is-redirect": {
-      "version": "1.0.0",
-      "from": "is-redirect@1.0.0",
-      "resolved": "https://registry.npmjs.org/is-redirect/-/is-redirect-1.0.0.tgz"
-    },
-    "is-regex": {
-      "version": "1.0.4",
-      "from": "is-regex@1.0.4",
-      "resolved": "https://registry.npmjs.org/is-regex/-/is-regex-1.0.4.tgz",
-      "dev": true
-    },
-    "is-resolvable": {
-      "version": "1.0.0",
-      "from": "is-resolvable@1.0.0",
-      "resolved": "https://registry.npmjs.org/is-resolvable/-/is-resolvable-1.0.0.tgz",
-      "dev": true
-    },
-    "is-retry-allowed": {
-      "version": "1.1.0",
-      "from": "is-retry-allowed@1.1.0",
-      "resolved": "https://registry.npmjs.org/is-retry-allowed/-/is-retry-allowed-1.1.0.tgz"
-    },
-    "is-stream": {
-      "version": "1.1.0",
-      "from": "is-stream@1.1.0",
-      "resolved": "https://registry.npmjs.org/is-stream/-/is-stream-1.1.0.tgz"
-    },
-    "is-symbol": {
-      "version": "1.0.1",
-      "from": "is-symbol@1.0.1",
-      "resolved": "https://registry.npmjs.org/is-symbol/-/is-symbol-1.0.1.tgz",
-      "dev": true
-    },
-    "is-typedarray": {
-      "version": "1.0.0",
-      "from": "is-typedarray@1.0.0",
-      "resolved": "https://registry.npmjs.org/is-typedarray/-/is-typedarray-1.0.0.tgz",
-      "dev": true
-    },
-    "is-utf8": {
-      "version": "0.2.1",
-      "from": "is-utf8@0.2.1",
-      "resolved": "https://registry.npmjs.org/is-utf8/-/is-utf8-0.2.1.tgz",
-      "dev": true
-    },
-    "is-wsl": {
-      "version": "1.1.0",
-      "from": "is-wsl@1.1.0",
-      "resolved": "https://registry.npmjs.org/is-wsl/-/is-wsl-1.1.0.tgz"
-    },
-    "isarray": {
-      "version": "1.0.0",
-      "from": "isarray@1.0.0",
-      "resolved": "https://registry.npmjs.org/isarray/-/isarray-1.0.0.tgz"
-    },
-    "isexe": {
-      "version": "2.0.0",
-      "from": "isexe@2.0.0",
-      "resolved": "https://registry.npmjs.org/isexe/-/isexe-2.0.0.tgz",
-      "dev": true
-    },
-    "isobject": {
-      "version": "2.1.0",
-      "from": "isobject@2.1.0",
-      "resolved": "https://registry.npmjs.org/isobject/-/isobject-2.1.0.tgz",
-      "dev": true
-    },
-    "isstream": {
-      "version": "0.1.2",
-      "from": "isstream@0.1.2",
-      "resolved": "https://registry.npmjs.org/isstream/-/isstream-0.1.2.tgz",
-      "dev": true
-    },
-    "istanbul": {
-      "version": "0.4.5",
-      "from": "istanbul@0.4.5",
-      "resolved": "https://registry.npmjs.org/istanbul/-/istanbul-0.4.5.tgz",
-      "dev": true,
-      "dependencies": {
-        "glob": {
-          "version": "5.0.15",
-          "from": "glob@5.0.15",
-          "resolved": "https://registry.npmjs.org/glob/-/glob-5.0.15.tgz",
-          "dev": true
-        }
-      }
-    },
-    "istanbul-api": {
-      "version": "1.1.8",
-      "from": "istanbul-api@1.1.8",
-      "resolved": "https://registry.npmjs.org/istanbul-api/-/istanbul-api-1.1.8.tgz",
-      "dev": true,
-      "dependencies": {
-        "async": {
-          "version": "2.4.1",
-          "from": "async@2.4.1",
-          "resolved": "https://registry.npmjs.org/async/-/async-2.4.1.tgz",
-          "dev": true
-        }
-      }
-    },
-    "istanbul-lib-coverage": {
-      "version": "1.1.0",
-      "from": "istanbul-lib-coverage@1.1.0",
-      "resolved": "https://registry.npmjs.org/istanbul-lib-coverage/-/istanbul-lib-coverage-1.1.0.tgz",
-      "dev": true
-    },
-    "istanbul-lib-hook": {
-      "version": "1.0.6",
-      "from": "istanbul-lib-hook@1.0.6",
-      "resolved": "https://registry.npmjs.org/istanbul-lib-hook/-/istanbul-lib-hook-1.0.6.tgz",
-      "dev": true
-    },
-    "istanbul-lib-instrument": {
-      "version": "1.7.1",
-      "from": "istanbul-lib-instrument@1.7.1",
-      "resolved": "https://registry.npmjs.org/istanbul-lib-instrument/-/istanbul-lib-instrument-1.7.1.tgz",
-      "dev": true
-    },
-    "istanbul-lib-report": {
-      "version": "1.1.0",
-      "from": "istanbul-lib-report@1.1.0",
-      "resolved": "https://registry.npmjs.org/istanbul-lib-report/-/istanbul-lib-report-1.1.0.tgz",
-      "dev": true
-    },
-    "istanbul-lib-source-maps": {
-      "version": "1.2.0",
-      "from": "istanbul-lib-source-maps@1.2.0",
-      "resolved": "https://registry.npmjs.org/istanbul-lib-source-maps/-/istanbul-lib-source-maps-1.2.0.tgz",
-      "dev": true
-    },
-    "istanbul-reports": {
-      "version": "1.1.0",
-      "from": "istanbul-reports@1.1.0",
-      "resolved": "https://registry.npmjs.org/istanbul-reports/-/istanbul-reports-1.1.0.tgz",
-      "dev": true
-    },
-    "jest-changed-files": {
-      "version": "17.0.2",
-      "from": "jest-changed-files@17.0.2",
-      "resolved": "https://registry.npmjs.org/jest-changed-files/-/jest-changed-files-17.0.2.tgz",
-      "dev": true
-    },
-    "jest-cli": {
-      "version": "18.1.0",
-      "from": "jest-cli@18.1.0",
-      "resolved": "https://registry.npmjs.org/jest-cli/-/jest-cli-18.1.0.tgz",
-      "dev": true
-    },
-    "jest-config": {
-      "version": "18.1.0",
-      "from": "jest-config@18.1.0",
-      "resolved": "https://registry.npmjs.org/jest-config/-/jest-config-18.1.0.tgz",
-      "dev": true
-    },
-    "jest-diff": {
-      "version": "18.1.0",
-      "from": "jest-diff@18.1.0",
-      "resolved": "https://registry.npmjs.org/jest-diff/-/jest-diff-18.1.0.tgz",
-      "dev": true
-    },
-    "jest-environment-jsdom": {
-      "version": "18.1.0",
-      "from": "jest-environment-jsdom@18.1.0",
-      "resolved": "https://registry.npmjs.org/jest-environment-jsdom/-/jest-environment-jsdom-18.1.0.tgz",
-      "dev": true
-    },
-    "jest-environment-node": {
-      "version": "18.1.0",
-      "from": "jest-environment-node@18.1.0",
-      "resolved": "https://registry.npmjs.org/jest-environment-node/-/jest-environment-node-18.1.0.tgz",
-      "dev": true
-    },
-    "jest-file-exists": {
-      "version": "17.0.0",
-      "from": "jest-file-exists@17.0.0",
-      "resolved": "https://registry.npmjs.org/jest-file-exists/-/jest-file-exists-17.0.0.tgz",
-      "dev": true
-    },
-    "jest-haste-map": {
-      "version": "18.1.0",
-      "from": "jest-haste-map@18.1.0",
-      "resolved": "https://registry.npmjs.org/jest-haste-map/-/jest-haste-map-18.1.0.tgz",
-      "dev": true
-    },
-    "jest-jasmine2": {
-      "version": "18.1.0",
-      "from": "jest-jasmine2@18.1.0",
-      "resolved": "https://registry.npmjs.org/jest-jasmine2/-/jest-jasmine2-18.1.0.tgz",
-      "dev": true
-    },
-    "jest-matcher-utils": {
-      "version": "18.1.0",
-      "from": "jest-matcher-utils@18.1.0",
-      "resolved": "https://registry.npmjs.org/jest-matcher-utils/-/jest-matcher-utils-18.1.0.tgz",
-      "dev": true
-    },
-    "jest-matchers": {
-      "version": "18.1.0",
-      "from": "jest-matchers@18.1.0",
-      "resolved": "https://registry.npmjs.org/jest-matchers/-/jest-matchers-18.1.0.tgz",
-      "dev": true
-    },
-    "jest-mock": {
-      "version": "18.0.0",
-      "from": "jest-mock@18.0.0",
-      "resolved": "https://registry.npmjs.org/jest-mock/-/jest-mock-18.0.0.tgz",
-      "dev": true
-    },
-    "jest-resolve": {
-      "version": "18.1.0",
-      "from": "jest-resolve@18.1.0",
-      "resolved": "https://registry.npmjs.org/jest-resolve/-/jest-resolve-18.1.0.tgz",
-      "dev": true,
-      "dependencies": {
-        "resolve": {
-          "version": "1.3.3",
-          "from": "resolve@1.3.3",
-          "resolved": "https://registry.npmjs.org/resolve/-/resolve-1.3.3.tgz",
-          "dev": true
-        }
-      }
-    },
-    "jest-resolve-dependencies": {
-      "version": "18.1.0",
-      "from": "jest-resolve-dependencies@18.1.0",
-      "resolved": "https://registry.npmjs.org/jest-resolve-dependencies/-/jest-resolve-dependencies-18.1.0.tgz",
-      "dev": true
-    },
-    "jest-runtime": {
-      "version": "18.1.0",
-      "from": "jest-runtime@18.1.0",
-      "resolved": "https://registry.npmjs.org/jest-runtime/-/jest-runtime-18.1.0.tgz",
-      "dev": true
-    },
-    "jest-snapshot": {
-      "version": "18.1.0",
-      "from": "jest-snapshot@18.1.0",
-      "resolved": "https://registry.npmjs.org/jest-snapshot/-/jest-snapshot-18.1.0.tgz",
-      "dev": true
-    },
-    "jest-util": {
-      "version": "18.1.0",
-      "from": "jest-util@18.1.0",
-      "resolved": "https://registry.npmjs.org/jest-util/-/jest-util-18.1.0.tgz",
-      "dev": true
->>>>>>> f1df11ab
-    },
-    "isexe": {
-      "version": "2.0.0",
-      "from": "isexe@https://registry.npmjs.org/isexe/-/isexe-2.0.0.tgz",
-      "resolved": "https://registry.npmjs.org/isexe/-/isexe-2.0.0.tgz",
-      "dev": true
-    },
-    "isobject": {
-      "version": "2.1.0",
-      "from": "isobject@https://registry.npmjs.org/isobject/-/isobject-2.1.0.tgz",
-      "resolved": "https://registry.npmjs.org/isobject/-/isobject-2.1.0.tgz",
-      "dev": true
-    },
-    "isstream": {
-      "version": "0.1.2",
-      "from": "isstream@https://registry.npmjs.org/isstream/-/isstream-0.1.2.tgz",
-      "resolved": "https://registry.npmjs.org/isstream/-/isstream-0.1.2.tgz",
-      "dev": true
-    },
-    "istanbul": {
-      "version": "0.4.5",
-      "from": "istanbul@https://registry.npmjs.org/istanbul/-/istanbul-0.4.5.tgz",
-      "resolved": "https://registry.npmjs.org/istanbul/-/istanbul-0.4.5.tgz",
-      "dev": true,
-      "dependencies": {
-        "esprima": {
-          "version": "2.7.3",
-          "from": "esprima@https://registry.npmjs.org/esprima/-/esprima-2.7.3.tgz",
-          "resolved": "https://registry.npmjs.org/esprima/-/esprima-2.7.3.tgz",
-          "dev": true
-        },
-        "glob": {
-          "version": "5.0.15",
-          "from": "glob@https://registry.npmjs.org/glob/-/glob-5.0.15.tgz",
-          "resolved": "https://registry.npmjs.org/glob/-/glob-5.0.15.tgz",
-          "dev": true
-        },
-        "resolve": {
-          "version": "1.1.7",
-          "from": "resolve@https://registry.npmjs.org/resolve/-/resolve-1.1.7.tgz",
-          "resolved": "https://registry.npmjs.org/resolve/-/resolve-1.1.7.tgz",
-          "dev": true
-        },
-        "supports-color": {
-          "version": "3.2.3",
-          "from": "supports-color@https://registry.npmjs.org/supports-color/-/supports-color-3.2.3.tgz",
-          "resolved": "https://registry.npmjs.org/supports-color/-/supports-color-3.2.3.tgz",
-          "dev": true
-        }
-      }
-    },
-    "istanbul-api": {
-      "version": "1.1.9",
-      "from": "istanbul-api@https://registry.npmjs.org/istanbul-api/-/istanbul-api-1.1.9.tgz",
-      "resolved": "https://registry.npmjs.org/istanbul-api/-/istanbul-api-1.1.9.tgz",
-      "dev": true,
-      "dependencies": {
-        "async": {
-          "version": "2.4.1",
-          "from": "async@https://registry.npmjs.org/async/-/async-2.4.1.tgz",
-          "resolved": "https://registry.npmjs.org/async/-/async-2.4.1.tgz",
-          "dev": true
-        }
-      }
-    },
-    "istanbul-lib-coverage": {
-      "version": "1.1.1",
-      "from": "istanbul-lib-coverage@https://registry.npmjs.org/istanbul-lib-coverage/-/istanbul-lib-coverage-1.1.1.tgz",
-      "resolved": "https://registry.npmjs.org/istanbul-lib-coverage/-/istanbul-lib-coverage-1.1.1.tgz",
-      "dev": true
-    },
-    "istanbul-lib-hook": {
-      "version": "1.0.7",
-      "from": "istanbul-lib-hook@https://registry.npmjs.org/istanbul-lib-hook/-/istanbul-lib-hook-1.0.7.tgz",
-      "resolved": "https://registry.npmjs.org/istanbul-lib-hook/-/istanbul-lib-hook-1.0.7.tgz",
-      "dev": true
-    },
-    "istanbul-lib-instrument": {
-      "version": "1.7.2",
-      "from": "istanbul-lib-instrument@https://registry.npmjs.org/istanbul-lib-instrument/-/istanbul-lib-instrument-1.7.2.tgz",
-      "resolved": "https://registry.npmjs.org/istanbul-lib-instrument/-/istanbul-lib-instrument-1.7.2.tgz",
-      "dev": true
-    },
-    "istanbul-lib-report": {
-      "version": "1.1.1",
-      "from": "istanbul-lib-report@https://registry.npmjs.org/istanbul-lib-report/-/istanbul-lib-report-1.1.1.tgz",
-      "resolved": "https://registry.npmjs.org/istanbul-lib-report/-/istanbul-lib-report-1.1.1.tgz",
-      "dev": true,
-      "dependencies": {
-        "supports-color": {
-          "version": "3.2.3",
-          "from": "supports-color@https://registry.npmjs.org/supports-color/-/supports-color-3.2.3.tgz",
-          "resolved": "https://registry.npmjs.org/supports-color/-/supports-color-3.2.3.tgz",
-          "dev": true
-        }
-      }
-    },
-    "istanbul-lib-source-maps": {
-      "version": "1.2.1",
-      "from": "istanbul-lib-source-maps@https://registry.npmjs.org/istanbul-lib-source-maps/-/istanbul-lib-source-maps-1.2.1.tgz",
-      "resolved": "https://registry.npmjs.org/istanbul-lib-source-maps/-/istanbul-lib-source-maps-1.2.1.tgz",
-      "dev": true,
-      "dependencies": {
-        "source-map": {
-          "version": "0.5.6",
-          "from": "source-map@https://registry.npmjs.org/source-map/-/source-map-0.5.6.tgz",
-          "resolved": "https://registry.npmjs.org/source-map/-/source-map-0.5.6.tgz",
-          "dev": true
-        }
-      }
-    },
-    "istanbul-reports": {
-      "version": "1.1.1",
-      "from": "istanbul-reports@https://registry.npmjs.org/istanbul-reports/-/istanbul-reports-1.1.1.tgz",
-      "resolved": "https://registry.npmjs.org/istanbul-reports/-/istanbul-reports-1.1.1.tgz",
-      "dev": true
-    },
-    "jest-changed-files": {
-      "version": "17.0.2",
-      "from": "jest-changed-files@https://registry.npmjs.org/jest-changed-files/-/jest-changed-files-17.0.2.tgz",
-      "resolved": "https://registry.npmjs.org/jest-changed-files/-/jest-changed-files-17.0.2.tgz",
-      "dev": true
-    },
-    "jest-cli": {
-      "version": "18.1.0",
-      "from": "jest-cli@https://registry.npmjs.org/jest-cli/-/jest-cli-18.1.0.tgz",
-      "resolved": "https://registry.npmjs.org/jest-cli/-/jest-cli-18.1.0.tgz",
-      "dev": true,
-      "dependencies": {
-        "callsites": {
-          "version": "2.0.0",
-          "from": "callsites@https://registry.npmjs.org/callsites/-/callsites-2.0.0.tgz",
-          "resolved": "https://registry.npmjs.org/callsites/-/callsites-2.0.0.tgz",
-          "dev": true
-        },
-        "camelcase": {
-          "version": "3.0.0",
-          "from": "camelcase@https://registry.npmjs.org/camelcase/-/camelcase-3.0.0.tgz",
-          "resolved": "https://registry.npmjs.org/camelcase/-/camelcase-3.0.0.tgz",
-          "dev": true
-        },
-        "cliui": {
-          "version": "3.2.0",
-          "from": "cliui@https://registry.npmjs.org/cliui/-/cliui-3.2.0.tgz",
-          "resolved": "https://registry.npmjs.org/cliui/-/cliui-3.2.0.tgz",
-          "dev": true
-        },
-        "yargs": {
-          "version": "6.6.0",
-          "from": "yargs@https://registry.npmjs.org/yargs/-/yargs-6.6.0.tgz",
-          "resolved": "https://registry.npmjs.org/yargs/-/yargs-6.6.0.tgz",
-          "dev": true
-        }
-      }
-    },
-    "jest-config": {
-      "version": "18.1.0",
-      "from": "jest-config@https://registry.npmjs.org/jest-config/-/jest-config-18.1.0.tgz",
-      "resolved": "https://registry.npmjs.org/jest-config/-/jest-config-18.1.0.tgz",
-      "dev": true
-    },
-    "jest-diff": {
-      "version": "18.1.0",
-      "from": "jest-diff@https://registry.npmjs.org/jest-diff/-/jest-diff-18.1.0.tgz",
-      "resolved": "https://registry.npmjs.org/jest-diff/-/jest-diff-18.1.0.tgz",
-      "dev": true
-    },
-    "jest-environment-jsdom": {
-      "version": "18.1.0",
-      "from": "jest-environment-jsdom@https://registry.npmjs.org/jest-environment-jsdom/-/jest-environment-jsdom-18.1.0.tgz",
-      "resolved": "https://registry.npmjs.org/jest-environment-jsdom/-/jest-environment-jsdom-18.1.0.tgz",
-      "dev": true
-    },
-    "jest-environment-node": {
-      "version": "18.1.0",
-      "from": "jest-environment-node@https://registry.npmjs.org/jest-environment-node/-/jest-environment-node-18.1.0.tgz",
-      "resolved": "https://registry.npmjs.org/jest-environment-node/-/jest-environment-node-18.1.0.tgz",
-      "dev": true
-    },
-    "jest-file-exists": {
-      "version": "17.0.0",
-      "from": "jest-file-exists@https://registry.npmjs.org/jest-file-exists/-/jest-file-exists-17.0.0.tgz",
-      "resolved": "https://registry.npmjs.org/jest-file-exists/-/jest-file-exists-17.0.0.tgz",
-      "dev": true
-    },
-    "jest-haste-map": {
-      "version": "18.1.0",
-      "from": "jest-haste-map@https://registry.npmjs.org/jest-haste-map/-/jest-haste-map-18.1.0.tgz",
-      "resolved": "https://registry.npmjs.org/jest-haste-map/-/jest-haste-map-18.1.0.tgz",
-      "dev": true
-    },
-    "jest-jasmine2": {
-      "version": "18.1.0",
-      "from": "jest-jasmine2@https://registry.npmjs.org/jest-jasmine2/-/jest-jasmine2-18.1.0.tgz",
-      "resolved": "https://registry.npmjs.org/jest-jasmine2/-/jest-jasmine2-18.1.0.tgz",
-      "dev": true
-    },
-    "jest-matcher-utils": {
-      "version": "18.1.0",
-      "from": "jest-matcher-utils@https://registry.npmjs.org/jest-matcher-utils/-/jest-matcher-utils-18.1.0.tgz",
-      "resolved": "https://registry.npmjs.org/jest-matcher-utils/-/jest-matcher-utils-18.1.0.tgz",
-      "dev": true
-    },
-    "jest-matchers": {
-      "version": "18.1.0",
-      "from": "jest-matchers@https://registry.npmjs.org/jest-matchers/-/jest-matchers-18.1.0.tgz",
-      "resolved": "https://registry.npmjs.org/jest-matchers/-/jest-matchers-18.1.0.tgz",
-      "dev": true
-    },
-    "jest-mock": {
-      "version": "18.0.0",
-      "from": "jest-mock@https://registry.npmjs.org/jest-mock/-/jest-mock-18.0.0.tgz",
-      "resolved": "https://registry.npmjs.org/jest-mock/-/jest-mock-18.0.0.tgz",
-      "dev": true
-    },
-    "jest-resolve": {
-      "version": "18.1.0",
-      "from": "jest-resolve@https://registry.npmjs.org/jest-resolve/-/jest-resolve-18.1.0.tgz",
-      "resolved": "https://registry.npmjs.org/jest-resolve/-/jest-resolve-18.1.0.tgz",
-      "dev": true
-    },
-    "jest-resolve-dependencies": {
-      "version": "18.1.0",
-      "from": "jest-resolve-dependencies@https://registry.npmjs.org/jest-resolve-dependencies/-/jest-resolve-dependencies-18.1.0.tgz",
-      "resolved": "https://registry.npmjs.org/jest-resolve-dependencies/-/jest-resolve-dependencies-18.1.0.tgz",
-      "dev": true
-    },
-    "jest-runtime": {
-      "version": "18.1.0",
-      "from": "jest-runtime@https://registry.npmjs.org/jest-runtime/-/jest-runtime-18.1.0.tgz",
-      "resolved": "https://registry.npmjs.org/jest-runtime/-/jest-runtime-18.1.0.tgz",
-      "dev": true,
-      "dependencies": {
-        "camelcase": {
-          "version": "3.0.0",
-          "from": "camelcase@https://registry.npmjs.org/camelcase/-/camelcase-3.0.0.tgz",
-          "resolved": "https://registry.npmjs.org/camelcase/-/camelcase-3.0.0.tgz",
-          "dev": true
-        },
-        "cliui": {
-          "version": "3.2.0",
-          "from": "cliui@https://registry.npmjs.org/cliui/-/cliui-3.2.0.tgz",
-          "resolved": "https://registry.npmjs.org/cliui/-/cliui-3.2.0.tgz",
-          "dev": true
-        },
-        "yargs": {
-          "version": "6.6.0",
-          "from": "yargs@https://registry.npmjs.org/yargs/-/yargs-6.6.0.tgz",
-          "resolved": "https://registry.npmjs.org/yargs/-/yargs-6.6.0.tgz",
-          "dev": true
-        }
-      }
-    },
-    "jest-snapshot": {
-      "version": "18.1.0",
-      "from": "jest-snapshot@https://registry.npmjs.org/jest-snapshot/-/jest-snapshot-18.1.0.tgz",
-      "resolved": "https://registry.npmjs.org/jest-snapshot/-/jest-snapshot-18.1.0.tgz",
-      "dev": true
-    },
-    "jest-util": {
-      "version": "18.1.0",
-      "from": "jest-util@https://registry.npmjs.org/jest-util/-/jest-util-18.1.0.tgz",
-      "resolved": "https://registry.npmjs.org/jest-util/-/jest-util-18.1.0.tgz",
-      "dev": true
-    },
-    "jmespath": {
-      "version": "0.15.0",
-      "from": "jmespath@https://registry.npmjs.org/jmespath/-/jmespath-0.15.0.tgz",
-      "resolved": "https://registry.npmjs.org/jmespath/-/jmespath-0.15.0.tgz"
-    },
-    "jodid25519": {
-      "version": "1.0.2",
-<<<<<<< HEAD
-      "from": "jodid25519@https://registry.npmjs.org/jodid25519/-/jodid25519-1.0.2.tgz",
-=======
-      "from": "jodid25519@1.0.2",
->>>>>>> f1df11ab
-      "resolved": "https://registry.npmjs.org/jodid25519/-/jodid25519-1.0.2.tgz",
-      "dev": true,
-      "optional": true
-    },
-    "js-tokens": {
-      "version": "3.0.1",
-<<<<<<< HEAD
-      "from": "js-tokens@https://registry.npmjs.org/js-tokens/-/js-tokens-3.0.1.tgz",
-=======
-      "from": "js-tokens@3.0.1",
->>>>>>> f1df11ab
-      "resolved": "https://registry.npmjs.org/js-tokens/-/js-tokens-3.0.1.tgz",
-      "dev": true
-    },
-    "js-yaml": {
-      "version": "3.8.4",
-<<<<<<< HEAD
-      "from": "js-yaml@https://registry.npmjs.org/js-yaml/-/js-yaml-3.8.4.tgz",
-      "resolved": "https://registry.npmjs.org/js-yaml/-/js-yaml-3.8.4.tgz"
-    },
-    "jsbn": {
-      "version": "0.1.1",
-      "from": "jsbn@https://registry.npmjs.org/jsbn/-/jsbn-0.1.1.tgz",
-      "resolved": "https://registry.npmjs.org/jsbn/-/jsbn-0.1.1.tgz",
-      "dev": true,
-      "optional": true
-    },
-    "jsdom": {
-      "version": "9.12.0",
-      "from": "jsdom@https://registry.npmjs.org/jsdom/-/jsdom-9.12.0.tgz",
-      "resolved": "https://registry.npmjs.org/jsdom/-/jsdom-9.12.0.tgz",
-      "dev": true,
-      "dependencies": {
-        "acorn": {
-          "version": "4.0.13",
-          "from": "acorn@https://registry.npmjs.org/acorn/-/acorn-4.0.13.tgz",
-          "resolved": "https://registry.npmjs.org/acorn/-/acorn-4.0.13.tgz",
-          "dev": true
-        }
-      }
-    },
-    "jsesc": {
-      "version": "1.3.0",
-      "from": "jsesc@https://registry.npmjs.org/jsesc/-/jsesc-1.3.0.tgz",
-      "resolved": "https://registry.npmjs.org/jsesc/-/jsesc-1.3.0.tgz",
-      "dev": true
-    },
-    "json-refs": {
-      "version": "2.1.7",
-      "from": "json-refs@https://registry.npmjs.org/json-refs/-/json-refs-2.1.7.tgz",
-      "resolved": "https://registry.npmjs.org/json-refs/-/json-refs-2.1.7.tgz",
-      "dependencies": {
-        "commander": {
-          "version": "2.9.0",
-          "from": "commander@https://registry.npmjs.org/commander/-/commander-2.9.0.tgz",
-          "resolved": "https://registry.npmjs.org/commander/-/commander-2.9.0.tgz"
-        }
-      }
-    },
-    "json-schema": {
-      "version": "0.2.3",
-      "from": "json-schema@https://registry.npmjs.org/json-schema/-/json-schema-0.2.3.tgz",
-=======
-      "from": "js-yaml@3.8.4",
-      "resolved": "https://registry.npmjs.org/js-yaml/-/js-yaml-3.8.4.tgz",
-      "dependencies": {
-        "esprima": {
-          "version": "3.1.3",
-          "from": "esprima@3.1.3",
-          "resolved": "https://registry.npmjs.org/esprima/-/esprima-3.1.3.tgz"
-        }
-      }
-    },
-    "jsbn": {
-      "version": "0.1.1",
-      "from": "jsbn@0.1.1",
-      "resolved": "https://registry.npmjs.org/jsbn/-/jsbn-0.1.1.tgz",
-      "dev": true,
-      "optional": true
-    },
-    "jsdom": {
-      "version": "9.12.0",
-      "from": "jsdom@9.12.0",
-      "resolved": "https://registry.npmjs.org/jsdom/-/jsdom-9.12.0.tgz",
-      "dev": true
-    },
-    "jsesc": {
-      "version": "1.3.0",
-      "from": "jsesc@1.3.0",
-      "resolved": "https://registry.npmjs.org/jsesc/-/jsesc-1.3.0.tgz",
-      "dev": true
-    },
-    "json-refs": {
-      "version": "2.1.7",
-      "from": "json-refs@2.1.7",
-      "resolved": "https://registry.npmjs.org/json-refs/-/json-refs-2.1.7.tgz"
-    },
-    "json-schema": {
-      "version": "0.2.3",
-      "from": "json-schema@0.2.3",
->>>>>>> f1df11ab
-      "resolved": "https://registry.npmjs.org/json-schema/-/json-schema-0.2.3.tgz",
-      "dev": true
-    },
-    "json-stable-stringify": {
-      "version": "1.0.1",
-<<<<<<< HEAD
-      "from": "json-stable-stringify@https://registry.npmjs.org/json-stable-stringify/-/json-stable-stringify-1.0.1.tgz",
-=======
-      "from": "json-stable-stringify@1.0.1",
->>>>>>> f1df11ab
-      "resolved": "https://registry.npmjs.org/json-stable-stringify/-/json-stable-stringify-1.0.1.tgz",
-      "dev": true
-    },
-    "json-stringify-safe": {
-      "version": "5.0.1",
-<<<<<<< HEAD
-      "from": "json-stringify-safe@https://registry.npmjs.org/json-stringify-safe/-/json-stringify-safe-5.0.1.tgz",
-      "resolved": "https://registry.npmjs.org/json-stringify-safe/-/json-stringify-safe-5.0.1.tgz",
-      "dev": true
-    },
-    "json3": {
-      "version": "3.3.2",
-      "from": "json3@https://registry.npmjs.org/json3/-/json3-3.3.2.tgz",
-=======
-      "from": "json-stringify-safe@5.0.1",
-      "resolved": "https://registry.npmjs.org/json-stringify-safe/-/json-stringify-safe-5.0.1.tgz"
-    },
-    "json3": {
-      "version": "3.3.2",
-      "from": "json3@3.3.2",
->>>>>>> f1df11ab
-      "resolved": "https://registry.npmjs.org/json3/-/json3-3.3.2.tgz",
-      "dev": true
-    },
-    "json5": {
-      "version": "0.5.1",
-<<<<<<< HEAD
-      "from": "json5@https://registry.npmjs.org/json5/-/json5-0.5.1.tgz",
-=======
-      "from": "json5@0.5.1",
->>>>>>> f1df11ab
-      "resolved": "https://registry.npmjs.org/json5/-/json5-0.5.1.tgz",
-      "dev": true
-    },
-    "jsonfile": {
-      "version": "2.4.0",
-<<<<<<< HEAD
-      "from": "jsonfile@https://registry.npmjs.org/jsonfile/-/jsonfile-2.4.0.tgz",
-=======
-      "from": "jsonfile@2.4.0",
->>>>>>> f1df11ab
-      "resolved": "https://registry.npmjs.org/jsonfile/-/jsonfile-2.4.0.tgz"
-    },
-    "jsonify": {
-      "version": "0.0.0",
-<<<<<<< HEAD
-      "from": "jsonify@https://registry.npmjs.org/jsonify/-/jsonify-0.0.0.tgz",
-=======
-      "from": "jsonify@0.0.0",
->>>>>>> f1df11ab
-      "resolved": "https://registry.npmjs.org/jsonify/-/jsonify-0.0.0.tgz",
-      "dev": true
-    },
-    "jsonpointer": {
-      "version": "4.0.1",
-<<<<<<< HEAD
-      "from": "jsonpointer@https://registry.npmjs.org/jsonpointer/-/jsonpointer-4.0.1.tgz",
-=======
-      "from": "jsonpointer@4.0.1",
->>>>>>> f1df11ab
-      "resolved": "https://registry.npmjs.org/jsonpointer/-/jsonpointer-4.0.1.tgz",
-      "dev": true
-    },
-    "jsprim": {
-      "version": "1.4.0",
-<<<<<<< HEAD
-      "from": "jsprim@https://registry.npmjs.org/jsprim/-/jsprim-1.4.0.tgz",
-      "resolved": "https://registry.npmjs.org/jsprim/-/jsprim-1.4.0.tgz",
-      "dev": true,
-      "dependencies": {
-        "assert-plus": {
-          "version": "1.0.0",
-          "from": "assert-plus@https://registry.npmjs.org/assert-plus/-/assert-plus-1.0.0.tgz",
-          "resolved": "https://registry.npmjs.org/assert-plus/-/assert-plus-1.0.0.tgz",
-          "dev": true
-        }
-      }
-    },
-    "jsx-ast-utils": {
-      "version": "1.4.1",
-      "from": "jsx-ast-utils@https://registry.npmjs.org/jsx-ast-utils/-/jsx-ast-utils-1.4.1.tgz",
-=======
-      "from": "jsprim@1.4.0",
-      "resolved": "https://registry.npmjs.org/jsprim/-/jsprim-1.4.0.tgz",
-      "dev": true
-    },
-    "jsx-ast-utils": {
-      "version": "1.4.1",
-      "from": "jsx-ast-utils@1.4.1",
->>>>>>> f1df11ab
-      "resolved": "https://registry.npmjs.org/jsx-ast-utils/-/jsx-ast-utils-1.4.1.tgz",
-      "dev": true
-    },
-    "jszip": {
-      "version": "3.1.3",
-<<<<<<< HEAD
-      "from": "jszip@https://registry.npmjs.org/jszip/-/jszip-3.1.3.tgz",
-=======
-      "from": "jszip@3.1.3",
->>>>>>> f1df11ab
-      "resolved": "https://registry.npmjs.org/jszip/-/jszip-3.1.3.tgz",
-      "dev": true,
-      "dependencies": {
-        "core-js": {
-          "version": "2.3.0",
-<<<<<<< HEAD
-          "from": "core-js@https://registry.npmjs.org/core-js/-/core-js-2.3.0.tgz",
-=======
-          "from": "core-js@2.3.0",
->>>>>>> f1df11ab
-          "resolved": "https://registry.npmjs.org/core-js/-/core-js-2.3.0.tgz",
-          "dev": true
-        },
-        "readable-stream": {
-          "version": "2.0.6",
-<<<<<<< HEAD
-          "from": "readable-stream@https://registry.npmjs.org/readable-stream/-/readable-stream-2.0.6.tgz",
-=======
-          "from": "readable-stream@2.0.6",
->>>>>>> f1df11ab
-          "resolved": "https://registry.npmjs.org/readable-stream/-/readable-stream-2.0.6.tgz",
-          "dev": true
-        },
-        "string_decoder": {
-          "version": "0.10.31",
-<<<<<<< HEAD
-          "from": "string_decoder@https://registry.npmjs.org/string_decoder/-/string_decoder-0.10.31.tgz",
-=======
-          "from": "string_decoder@0.10.31",
->>>>>>> f1df11ab
-          "resolved": "https://registry.npmjs.org/string_decoder/-/string_decoder-0.10.31.tgz",
-          "dev": true
-        }
-      }
-    },
-    "jwt-decode": {
-      "version": "2.2.0",
-<<<<<<< HEAD
-      "from": "jwt-decode@https://registry.npmjs.org/jwt-decode/-/jwt-decode-2.2.0.tgz",
-=======
-      "from": "jwt-decode@2.2.0",
->>>>>>> f1df11ab
-      "resolved": "https://registry.npmjs.org/jwt-decode/-/jwt-decode-2.2.0.tgz"
-    },
-    "kind-of": {
-      "version": "3.2.2",
-<<<<<<< HEAD
-      "from": "kind-of@https://registry.npmjs.org/kind-of/-/kind-of-3.2.2.tgz",
-=======
-      "from": "kind-of@3.2.2",
->>>>>>> f1df11ab
-      "resolved": "https://registry.npmjs.org/kind-of/-/kind-of-3.2.2.tgz",
-      "dev": true
-    },
-    "klaw": {
-      "version": "1.3.1",
-<<<<<<< HEAD
-      "from": "klaw@https://registry.npmjs.org/klaw/-/klaw-1.3.1.tgz",
-      "resolved": "https://registry.npmjs.org/klaw/-/klaw-1.3.1.tgz"
-    },
-    "lazy-cache": {
-      "version": "1.0.4",
-      "from": "lazy-cache@https://registry.npmjs.org/lazy-cache/-/lazy-cache-1.0.4.tgz",
-      "resolved": "https://registry.npmjs.org/lazy-cache/-/lazy-cache-1.0.4.tgz",
-      "dev": true,
-      "optional": true
-    },
-    "lazystream": {
-      "version": "1.0.0",
-      "from": "lazystream@https://registry.npmjs.org/lazystream/-/lazystream-1.0.0.tgz",
-=======
-      "from": "klaw@1.3.1",
-      "resolved": "https://registry.npmjs.org/klaw/-/klaw-1.3.1.tgz"
-    },
-    "lazy-cache": {
-      "version": "2.0.2",
-      "from": "lazy-cache@2.0.2",
-      "resolved": "https://registry.npmjs.org/lazy-cache/-/lazy-cache-2.0.2.tgz",
-      "dev": true
-    },
-    "lazystream": {
-      "version": "1.0.0",
-      "from": "lazystream@1.0.0",
->>>>>>> f1df11ab
-      "resolved": "https://registry.npmjs.org/lazystream/-/lazystream-1.0.0.tgz"
-    },
-    "lcid": {
-      "version": "1.0.0",
-<<<<<<< HEAD
-      "from": "lcid@https://registry.npmjs.org/lcid/-/lcid-1.0.0.tgz",
-=======
-      "from": "lcid@1.0.0",
->>>>>>> f1df11ab
-      "resolved": "https://registry.npmjs.org/lcid/-/lcid-1.0.0.tgz",
-      "dev": true
-    },
-    "lcov-parse": {
-      "version": "0.0.10",
-<<<<<<< HEAD
-      "from": "lcov-parse@https://registry.npmjs.org/lcov-parse/-/lcov-parse-0.0.10.tgz",
-=======
-      "from": "lcov-parse@0.0.10",
->>>>>>> f1df11ab
-      "resolved": "https://registry.npmjs.org/lcov-parse/-/lcov-parse-0.0.10.tgz",
-      "dev": true
-    },
-    "levn": {
-      "version": "0.3.0",
-<<<<<<< HEAD
-      "from": "levn@https://registry.npmjs.org/levn/-/levn-0.3.0.tgz",
-=======
-      "from": "levn@0.3.0",
->>>>>>> f1df11ab
-      "resolved": "https://registry.npmjs.org/levn/-/levn-0.3.0.tgz",
-      "dev": true
-    },
-    "lie": {
-      "version": "3.1.1",
-<<<<<<< HEAD
-      "from": "lie@https://registry.npmjs.org/lie/-/lie-3.1.1.tgz",
-=======
-      "from": "lie@3.1.1",
->>>>>>> f1df11ab
-      "resolved": "https://registry.npmjs.org/lie/-/lie-3.1.1.tgz",
-      "dev": true
-    },
-    "list-item": {
-      "version": "1.1.1",
-<<<<<<< HEAD
-      "from": "list-item@https://registry.npmjs.org/list-item/-/list-item-1.1.1.tgz",
-=======
-      "from": "list-item@1.1.1",
->>>>>>> f1df11ab
-      "resolved": "https://registry.npmjs.org/list-item/-/list-item-1.1.1.tgz",
-      "dev": true
-    },
-    "load-json-file": {
-      "version": "1.1.0",
-<<<<<<< HEAD
-      "from": "load-json-file@https://registry.npmjs.org/load-json-file/-/load-json-file-1.1.0.tgz",
-      "resolved": "https://registry.npmjs.org/load-json-file/-/load-json-file-1.1.0.tgz",
-      "dev": true,
-      "dependencies": {
-        "strip-bom": {
-          "version": "2.0.0",
-          "from": "strip-bom@https://registry.npmjs.org/strip-bom/-/strip-bom-2.0.0.tgz",
-          "resolved": "https://registry.npmjs.org/strip-bom/-/strip-bom-2.0.0.tgz",
-          "dev": true
-        }
-      }
-    },
-    "locate-path": {
-      "version": "2.0.0",
-      "from": "locate-path@https://registry.npmjs.org/locate-path/-/locate-path-2.0.0.tgz",
-=======
-      "from": "load-json-file@1.1.0",
-      "resolved": "https://registry.npmjs.org/load-json-file/-/load-json-file-1.1.0.tgz",
-      "dev": true
-    },
-    "locate-path": {
-      "version": "2.0.0",
-      "from": "locate-path@2.0.0",
->>>>>>> f1df11ab
-      "resolved": "https://registry.npmjs.org/locate-path/-/locate-path-2.0.0.tgz",
-      "dev": true,
-      "dependencies": {
-        "path-exists": {
-          "version": "3.0.0",
-<<<<<<< HEAD
-          "from": "path-exists@https://registry.npmjs.org/path-exists/-/path-exists-3.0.0.tgz",
-=======
-          "from": "path-exists@3.0.0",
->>>>>>> f1df11ab
-          "resolved": "https://registry.npmjs.org/path-exists/-/path-exists-3.0.0.tgz",
-          "dev": true
-        }
-      }
-    },
-    "lodash": {
-      "version": "4.17.4",
-<<<<<<< HEAD
-      "from": "lodash@https://registry.npmjs.org/lodash/-/lodash-4.17.4.tgz",
-=======
-      "from": "lodash@4.17.4",
->>>>>>> f1df11ab
-      "resolved": "https://registry.npmjs.org/lodash/-/lodash-4.17.4.tgz"
-    },
-    "lodash._arraycopy": {
-      "version": "3.0.0",
-<<<<<<< HEAD
-      "from": "lodash._arraycopy@https://registry.npmjs.org/lodash._arraycopy/-/lodash._arraycopy-3.0.0.tgz",
-=======
-      "from": "lodash._arraycopy@3.0.0",
->>>>>>> f1df11ab
-      "resolved": "https://registry.npmjs.org/lodash._arraycopy/-/lodash._arraycopy-3.0.0.tgz",
-      "dev": true
-    },
-    "lodash._arrayeach": {
-      "version": "3.0.0",
-<<<<<<< HEAD
-      "from": "lodash._arrayeach@https://registry.npmjs.org/lodash._arrayeach/-/lodash._arrayeach-3.0.0.tgz",
-=======
-      "from": "lodash._arrayeach@3.0.0",
->>>>>>> f1df11ab
-      "resolved": "https://registry.npmjs.org/lodash._arrayeach/-/lodash._arrayeach-3.0.0.tgz",
-      "dev": true
-    },
-    "lodash._baseassign": {
-      "version": "3.2.0",
-<<<<<<< HEAD
-      "from": "lodash._baseassign@https://registry.npmjs.org/lodash._baseassign/-/lodash._baseassign-3.2.0.tgz",
-=======
-      "from": "lodash._baseassign@3.2.0",
->>>>>>> f1df11ab
-      "resolved": "https://registry.npmjs.org/lodash._baseassign/-/lodash._baseassign-3.2.0.tgz",
-      "dev": true
-    },
-    "lodash._baseclone": {
-      "version": "3.3.0",
-<<<<<<< HEAD
-      "from": "lodash._baseclone@https://registry.npmjs.org/lodash._baseclone/-/lodash._baseclone-3.3.0.tgz",
-=======
-      "from": "lodash._baseclone@3.3.0",
->>>>>>> f1df11ab
-      "resolved": "https://registry.npmjs.org/lodash._baseclone/-/lodash._baseclone-3.3.0.tgz",
-      "dev": true
-    },
-    "lodash._basecopy": {
-      "version": "3.0.1",
-<<<<<<< HEAD
-      "from": "lodash._basecopy@https://registry.npmjs.org/lodash._basecopy/-/lodash._basecopy-3.0.1.tgz",
-=======
-      "from": "lodash._basecopy@3.0.1",
->>>>>>> f1df11ab
-      "resolved": "https://registry.npmjs.org/lodash._basecopy/-/lodash._basecopy-3.0.1.tgz",
-      "dev": true
-    },
-    "lodash._basecreate": {
-      "version": "3.0.3",
-<<<<<<< HEAD
-      "from": "lodash._basecreate@https://registry.npmjs.org/lodash._basecreate/-/lodash._basecreate-3.0.3.tgz",
-=======
-      "from": "lodash._basecreate@3.0.3",
->>>>>>> f1df11ab
-      "resolved": "https://registry.npmjs.org/lodash._basecreate/-/lodash._basecreate-3.0.3.tgz",
-      "dev": true
-    },
-    "lodash._basefor": {
-      "version": "3.0.3",
-<<<<<<< HEAD
-      "from": "lodash._basefor@https://registry.npmjs.org/lodash._basefor/-/lodash._basefor-3.0.3.tgz",
-=======
-      "from": "lodash._basefor@3.0.3",
->>>>>>> f1df11ab
-      "resolved": "https://registry.npmjs.org/lodash._basefor/-/lodash._basefor-3.0.3.tgz",
-      "dev": true
-    },
-    "lodash._bindcallback": {
-      "version": "3.0.1",
-<<<<<<< HEAD
-      "from": "lodash._bindcallback@https://registry.npmjs.org/lodash._bindcallback/-/lodash._bindcallback-3.0.1.tgz",
-=======
-      "from": "lodash._bindcallback@3.0.1",
->>>>>>> f1df11ab
-      "resolved": "https://registry.npmjs.org/lodash._bindcallback/-/lodash._bindcallback-3.0.1.tgz",
-      "dev": true
-    },
-    "lodash._getnative": {
-      "version": "3.9.1",
-<<<<<<< HEAD
-      "from": "lodash._getnative@https://registry.npmjs.org/lodash._getnative/-/lodash._getnative-3.9.1.tgz",
-=======
-      "from": "lodash._getnative@3.9.1",
->>>>>>> f1df11ab
-      "resolved": "https://registry.npmjs.org/lodash._getnative/-/lodash._getnative-3.9.1.tgz",
-      "dev": true
-    },
-    "lodash._isiterateecall": {
-      "version": "3.0.9",
-<<<<<<< HEAD
-      "from": "lodash._isiterateecall@https://registry.npmjs.org/lodash._isiterateecall/-/lodash._isiterateecall-3.0.9.tgz",
-=======
-      "from": "lodash._isiterateecall@3.0.9",
->>>>>>> f1df11ab
-      "resolved": "https://registry.npmjs.org/lodash._isiterateecall/-/lodash._isiterateecall-3.0.9.tgz",
-      "dev": true
-    },
-    "lodash.assign": {
-      "version": "4.2.0",
-<<<<<<< HEAD
-      "from": "lodash.assign@https://registry.npmjs.org/lodash.assign/-/lodash.assign-4.2.0.tgz",
-=======
-      "from": "lodash.assign@4.2.0",
->>>>>>> f1df11ab
-      "resolved": "https://registry.npmjs.org/lodash.assign/-/lodash.assign-4.2.0.tgz",
-      "dev": true
-    },
-    "lodash.clonedeep": {
-      "version": "3.0.2",
-<<<<<<< HEAD
-      "from": "lodash.clonedeep@https://registry.npmjs.org/lodash.clonedeep/-/lodash.clonedeep-3.0.2.tgz",
-=======
-      "from": "lodash.clonedeep@3.0.2",
->>>>>>> f1df11ab
-      "resolved": "https://registry.npmjs.org/lodash.clonedeep/-/lodash.clonedeep-3.0.2.tgz",
-      "dev": true
-    },
-    "lodash.cond": {
-      "version": "4.5.2",
-<<<<<<< HEAD
-      "from": "lodash.cond@https://registry.npmjs.org/lodash.cond/-/lodash.cond-4.5.2.tgz",
-=======
-      "from": "lodash.cond@4.5.2",
->>>>>>> f1df11ab
-      "resolved": "https://registry.npmjs.org/lodash.cond/-/lodash.cond-4.5.2.tgz",
-      "dev": true
-    },
-    "lodash.create": {
-      "version": "3.1.1",
-<<<<<<< HEAD
-      "from": "lodash.create@https://registry.npmjs.org/lodash.create/-/lodash.create-3.1.1.tgz",
-=======
-      "from": "lodash.create@3.1.1",
->>>>>>> f1df11ab
-      "resolved": "https://registry.npmjs.org/lodash.create/-/lodash.create-3.1.1.tgz",
-      "dev": true
-    },
-    "lodash.endswith": {
-      "version": "4.2.1",
-<<<<<<< HEAD
-      "from": "lodash.endswith@https://registry.npmjs.org/lodash.endswith/-/lodash.endswith-4.2.1.tgz",
-=======
-      "from": "lodash.endswith@4.2.1",
->>>>>>> f1df11ab
-      "resolved": "https://registry.npmjs.org/lodash.endswith/-/lodash.endswith-4.2.1.tgz",
-      "dev": true
-    },
-    "lodash.find": {
-      "version": "4.6.0",
-<<<<<<< HEAD
-      "from": "lodash.find@https://registry.npmjs.org/lodash.find/-/lodash.find-4.6.0.tgz",
-=======
-      "from": "lodash.find@4.6.0",
->>>>>>> f1df11ab
-      "resolved": "https://registry.npmjs.org/lodash.find/-/lodash.find-4.6.0.tgz",
-      "dev": true
-    },
-    "lodash.findindex": {
-      "version": "4.6.0",
-<<<<<<< HEAD
-      "from": "lodash.findindex@https://registry.npmjs.org/lodash.findindex/-/lodash.findindex-4.6.0.tgz",
-=======
-      "from": "lodash.findindex@4.6.0",
->>>>>>> f1df11ab
-      "resolved": "https://registry.npmjs.org/lodash.findindex/-/lodash.findindex-4.6.0.tgz",
-      "dev": true
-    },
-    "lodash.isarguments": {
-      "version": "3.1.0",
-<<<<<<< HEAD
-      "from": "lodash.isarguments@https://registry.npmjs.org/lodash.isarguments/-/lodash.isarguments-3.1.0.tgz",
-=======
-      "from": "lodash.isarguments@3.1.0",
->>>>>>> f1df11ab
-      "resolved": "https://registry.npmjs.org/lodash.isarguments/-/lodash.isarguments-3.1.0.tgz",
-      "dev": true
-    },
-    "lodash.isarray": {
-      "version": "3.0.4",
-<<<<<<< HEAD
-      "from": "lodash.isarray@https://registry.npmjs.org/lodash.isarray/-/lodash.isarray-3.0.4.tgz",
-=======
-      "from": "lodash.isarray@3.0.4",
->>>>>>> f1df11ab
-      "resolved": "https://registry.npmjs.org/lodash.isarray/-/lodash.isarray-3.0.4.tgz",
-      "dev": true
-    },
-    "lodash.keys": {
-      "version": "3.1.2",
-<<<<<<< HEAD
-      "from": "lodash.keys@https://registry.npmjs.org/lodash.keys/-/lodash.keys-3.1.2.tgz",
-=======
-      "from": "lodash.keys@3.1.2",
->>>>>>> f1df11ab
-      "resolved": "https://registry.npmjs.org/lodash.keys/-/lodash.keys-3.1.2.tgz",
-      "dev": true
-    },
-    "log-driver": {
-      "version": "1.2.5",
-<<<<<<< HEAD
-      "from": "log-driver@https://registry.npmjs.org/log-driver/-/log-driver-1.2.5.tgz",
-=======
-      "from": "log-driver@1.2.5",
->>>>>>> f1df11ab
-      "resolved": "https://registry.npmjs.org/log-driver/-/log-driver-1.2.5.tgz",
-      "dev": true
-    },
-    "lolex": {
-      "version": "1.3.2",
-<<<<<<< HEAD
-      "from": "lolex@https://registry.npmjs.org/lolex/-/lolex-1.3.2.tgz",
-=======
-      "from": "lolex@1.3.2",
->>>>>>> f1df11ab
-      "resolved": "https://registry.npmjs.org/lolex/-/lolex-1.3.2.tgz",
-      "dev": true
-    },
-    "longest": {
-      "version": "1.0.1",
-<<<<<<< HEAD
-      "from": "longest@https://registry.npmjs.org/longest/-/longest-1.0.1.tgz",
-=======
-      "from": "longest@1.0.1",
->>>>>>> f1df11ab
-      "resolved": "https://registry.npmjs.org/longest/-/longest-1.0.1.tgz",
-      "dev": true
-    },
-    "loose-envify": {
-      "version": "1.3.1",
-<<<<<<< HEAD
-      "from": "loose-envify@https://registry.npmjs.org/loose-envify/-/loose-envify-1.3.1.tgz",
-=======
-      "from": "loose-envify@1.3.1",
->>>>>>> f1df11ab
-      "resolved": "https://registry.npmjs.org/loose-envify/-/loose-envify-1.3.1.tgz",
-      "dev": true
-    },
-    "lowercase-keys": {
-      "version": "1.0.0",
-<<<<<<< HEAD
-      "from": "lowercase-keys@https://registry.npmjs.org/lowercase-keys/-/lowercase-keys-1.0.0.tgz",
-=======
-      "from": "lowercase-keys@1.0.0",
->>>>>>> f1df11ab
-      "resolved": "https://registry.npmjs.org/lowercase-keys/-/lowercase-keys-1.0.0.tgz"
-    },
-    "lsmod": {
-      "version": "1.0.0",
-      "from": "lsmod@1.0.0",
-      "resolved": "https://registry.npmjs.org/lsmod/-/lsmod-1.0.0.tgz"
-    },
-    "make-dir": {
-      "version": "1.0.0",
-<<<<<<< HEAD
-      "from": "make-dir@https://registry.npmjs.org/make-dir/-/make-dir-1.0.0.tgz",
-=======
-      "from": "make-dir@1.0.0",
->>>>>>> f1df11ab
-      "resolved": "https://registry.npmjs.org/make-dir/-/make-dir-1.0.0.tgz"
-    },
-    "makeerror": {
-      "version": "1.0.11",
-<<<<<<< HEAD
-      "from": "makeerror@https://registry.npmjs.org/makeerror/-/makeerror-1.0.11.tgz",
-=======
-      "from": "makeerror@1.0.11",
->>>>>>> f1df11ab
-      "resolved": "https://registry.npmjs.org/makeerror/-/makeerror-1.0.11.tgz",
-      "dev": true
-    },
-    "markdown-link": {
-      "version": "0.1.1",
-<<<<<<< HEAD
-      "from": "markdown-link@https://registry.npmjs.org/markdown-link/-/markdown-link-0.1.1.tgz",
-=======
-      "from": "markdown-link@0.1.1",
->>>>>>> f1df11ab
-      "resolved": "https://registry.npmjs.org/markdown-link/-/markdown-link-0.1.1.tgz",
-      "dev": true
-    },
-    "markdown-magic": {
-<<<<<<< HEAD
-      "version": "0.1.17",
-      "from": "markdown-magic@https://registry.npmjs.org/markdown-magic/-/markdown-magic-0.1.17.tgz",
-      "resolved": "https://registry.npmjs.org/markdown-magic/-/markdown-magic-0.1.17.tgz",
-      "dev": true,
-      "dependencies": {
-        "commander": {
-          "version": "2.9.0",
-          "from": "commander@https://registry.npmjs.org/commander/-/commander-2.9.0.tgz",
-          "resolved": "https://registry.npmjs.org/commander/-/commander-2.9.0.tgz",
-          "dev": true
-        },
-        "find-up": {
-          "version": "2.1.0",
-          "from": "find-up@https://registry.npmjs.org/find-up/-/find-up-2.1.0.tgz",
-=======
-      "version": "0.1.15",
-      "from": "markdown-magic@0.1.15",
-      "resolved": "https://registry.npmjs.org/markdown-magic/-/markdown-magic-0.1.15.tgz",
-      "dev": true,
-      "dependencies": {
-        "find-up": {
-          "version": "2.1.0",
-          "from": "find-up@2.1.0",
->>>>>>> f1df11ab
-          "resolved": "https://registry.npmjs.org/find-up/-/find-up-2.1.0.tgz",
-          "dev": true
-        },
-        "fs-extra": {
-          "version": "1.0.0",
-<<<<<<< HEAD
-          "from": "fs-extra@https://registry.npmjs.org/fs-extra/-/fs-extra-1.0.0.tgz",
-=======
-          "from": "fs-extra@1.0.0",
->>>>>>> f1df11ab
-          "resolved": "https://registry.npmjs.org/fs-extra/-/fs-extra-1.0.0.tgz",
-          "dev": true
-        }
-      }
-    },
-    "markdown-toc": {
-      "version": "1.1.0",
-<<<<<<< HEAD
-      "from": "markdown-toc@https://registry.npmjs.org/markdown-toc/-/markdown-toc-1.1.0.tgz",
-      "resolved": "https://registry.npmjs.org/markdown-toc/-/markdown-toc-1.1.0.tgz",
-      "dev": true,
-      "dependencies": {
-        "lazy-cache": {
-          "version": "2.0.2",
-          "from": "lazy-cache@https://registry.npmjs.org/lazy-cache/-/lazy-cache-2.0.2.tgz",
-          "resolved": "https://registry.npmjs.org/lazy-cache/-/lazy-cache-2.0.2.tgz",
-          "dev": true
-        }
-      }
-    },
-    "marked": {
-      "version": "0.3.6",
-      "from": "marked@https://registry.npmjs.org/marked/-/marked-0.3.6.tgz",
-=======
-      "from": "markdown-toc@1.1.0",
-      "resolved": "https://registry.npmjs.org/markdown-toc/-/markdown-toc-1.1.0.tgz",
-      "dev": true
-    },
-    "marked": {
-      "version": "0.3.6",
-      "from": "marked@0.3.6",
->>>>>>> f1df11ab
-      "resolved": "https://registry.npmjs.org/marked/-/marked-0.3.6.tgz",
-      "dev": true
-    },
-    "marked-terminal": {
-      "version": "1.7.0",
-<<<<<<< HEAD
-      "from": "marked-terminal@https://registry.npmjs.org/marked-terminal/-/marked-terminal-1.7.0.tgz",
-=======
-      "from": "marked-terminal@1.7.0",
->>>>>>> f1df11ab
-      "resolved": "https://registry.npmjs.org/marked-terminal/-/marked-terminal-1.7.0.tgz",
-      "dev": true
-    },
-    "merge": {
-      "version": "1.2.0",
-<<<<<<< HEAD
-      "from": "merge@https://registry.npmjs.org/merge/-/merge-1.2.0.tgz",
-=======
-      "from": "merge@1.2.0",
->>>>>>> f1df11ab
-      "resolved": "https://registry.npmjs.org/merge/-/merge-1.2.0.tgz",
-      "dev": true
-    },
-    "merge-descriptors": {
-      "version": "1.0.1",
-<<<<<<< HEAD
-      "from": "merge-descriptors@https://registry.npmjs.org/merge-descriptors/-/merge-descriptors-1.0.1.tgz",
-=======
-      "from": "merge-descriptors@1.0.1",
->>>>>>> f1df11ab
-      "resolved": "https://registry.npmjs.org/merge-descriptors/-/merge-descriptors-1.0.1.tgz",
-      "dev": true
-    },
-    "methods": {
-      "version": "1.1.2",
-<<<<<<< HEAD
-      "from": "methods@https://registry.npmjs.org/methods/-/methods-1.1.2.tgz",
-=======
-      "from": "methods@1.1.2",
->>>>>>> f1df11ab
-      "resolved": "https://registry.npmjs.org/methods/-/methods-1.1.2.tgz"
-    },
-    "micromatch": {
-      "version": "2.3.11",
-<<<<<<< HEAD
-      "from": "micromatch@https://registry.npmjs.org/micromatch/-/micromatch-2.3.11.tgz",
-=======
-      "from": "micromatch@2.3.11",
->>>>>>> f1df11ab
-      "resolved": "https://registry.npmjs.org/micromatch/-/micromatch-2.3.11.tgz",
-      "dev": true
-    },
-    "mime": {
-      "version": "1.3.6",
-<<<<<<< HEAD
-      "from": "mime@https://registry.npmjs.org/mime/-/mime-1.3.6.tgz",
-=======
-      "from": "mime@1.3.6",
->>>>>>> f1df11ab
-      "resolved": "https://registry.npmjs.org/mime/-/mime-1.3.6.tgz"
-    },
-    "mime-db": {
-      "version": "1.27.0",
-<<<<<<< HEAD
-      "from": "mime-db@https://registry.npmjs.org/mime-db/-/mime-db-1.27.0.tgz",
-=======
-      "from": "mime-db@1.27.0",
->>>>>>> f1df11ab
-      "resolved": "https://registry.npmjs.org/mime-db/-/mime-db-1.27.0.tgz"
-    },
-    "mime-types": {
-      "version": "2.1.15",
-<<<<<<< HEAD
-      "from": "mime-types@https://registry.npmjs.org/mime-types/-/mime-types-2.1.15.tgz",
-=======
-      "from": "mime-types@2.1.15",
->>>>>>> f1df11ab
-      "resolved": "https://registry.npmjs.org/mime-types/-/mime-types-2.1.15.tgz"
-    },
-    "minimatch": {
-      "version": "3.0.4",
-<<<<<<< HEAD
-      "from": "minimatch@https://registry.npmjs.org/minimatch/-/minimatch-3.0.4.tgz",
-=======
-      "from": "minimatch@3.0.4",
->>>>>>> f1df11ab
-      "resolved": "https://registry.npmjs.org/minimatch/-/minimatch-3.0.4.tgz"
-    },
-    "minimist": {
-      "version": "1.2.0",
-<<<<<<< HEAD
-      "from": "minimist@https://registry.npmjs.org/minimist/-/minimist-1.2.0.tgz",
-=======
-      "from": "minimist@1.2.0",
->>>>>>> f1df11ab
-      "resolved": "https://registry.npmjs.org/minimist/-/minimist-1.2.0.tgz"
-    },
-    "mixin-deep": {
-      "version": "1.2.0",
-<<<<<<< HEAD
-      "from": "mixin-deep@https://registry.npmjs.org/mixin-deep/-/mixin-deep-1.2.0.tgz",
-=======
-      "from": "mixin-deep@1.2.0",
->>>>>>> f1df11ab
-      "resolved": "https://registry.npmjs.org/mixin-deep/-/mixin-deep-1.2.0.tgz",
-      "dev": true
-    },
-    "mkdirp": {
-      "version": "0.5.1",
-<<<<<<< HEAD
-      "from": "mkdirp@https://registry.npmjs.org/mkdirp/-/mkdirp-0.5.1.tgz",
-=======
-      "from": "mkdirp@0.5.1",
->>>>>>> f1df11ab
-      "resolved": "https://registry.npmjs.org/mkdirp/-/mkdirp-0.5.1.tgz",
-      "dependencies": {
-        "minimist": {
-          "version": "0.0.8",
-          "from": "minimist@https://registry.npmjs.org/minimist/-/minimist-0.0.8.tgz",
-          "resolved": "https://registry.npmjs.org/minimist/-/minimist-0.0.8.tgz"
-        }
-      }
-    },
-    "mocha": {
-      "version": "3.4.2",
-<<<<<<< HEAD
-      "from": "mocha@https://registry.npmjs.org/mocha/-/mocha-3.4.2.tgz",
-      "resolved": "https://registry.npmjs.org/mocha/-/mocha-3.4.2.tgz",
-      "dev": true,
-      "dependencies": {
-        "commander": {
-          "version": "2.9.0",
-          "from": "commander@https://registry.npmjs.org/commander/-/commander-2.9.0.tgz",
-          "resolved": "https://registry.npmjs.org/commander/-/commander-2.9.0.tgz",
-          "dev": true
-        },
-        "debug": {
-          "version": "2.6.0",
-          "from": "debug@https://registry.npmjs.org/debug/-/debug-2.6.0.tgz",
-=======
-      "from": "mocha@3.4.2",
-      "resolved": "https://registry.npmjs.org/mocha/-/mocha-3.4.2.tgz",
-      "dev": true,
-      "dependencies": {
-        "debug": {
-          "version": "2.6.0",
-          "from": "debug@2.6.0",
->>>>>>> f1df11ab
-          "resolved": "https://registry.npmjs.org/debug/-/debug-2.6.0.tgz",
-          "dev": true
-        },
-        "glob": {
-          "version": "7.1.1",
-<<<<<<< HEAD
-          "from": "glob@https://registry.npmjs.org/glob/-/glob-7.1.1.tgz",
-=======
-          "from": "glob@7.1.1",
->>>>>>> f1df11ab
-          "resolved": "https://registry.npmjs.org/glob/-/glob-7.1.1.tgz",
-          "dev": true
-        },
-        "ms": {
-          "version": "0.7.2",
-<<<<<<< HEAD
-          "from": "ms@https://registry.npmjs.org/ms/-/ms-0.7.2.tgz",
-=======
-          "from": "ms@0.7.2",
->>>>>>> f1df11ab
-          "resolved": "https://registry.npmjs.org/ms/-/ms-0.7.2.tgz",
-          "dev": true
-        },
-        "supports-color": {
-          "version": "3.1.2",
-<<<<<<< HEAD
-          "from": "supports-color@https://registry.npmjs.org/supports-color/-/supports-color-3.1.2.tgz",
-=======
-          "from": "supports-color@3.1.2",
->>>>>>> f1df11ab
-          "resolved": "https://registry.npmjs.org/supports-color/-/supports-color-3.1.2.tgz",
-          "dev": true
-        }
-      }
-    },
-    "mocha-lcov-reporter": {
-      "version": "1.3.0",
-<<<<<<< HEAD
-      "from": "mocha-lcov-reporter@https://registry.npmjs.org/mocha-lcov-reporter/-/mocha-lcov-reporter-1.3.0.tgz",
-=======
-      "from": "mocha-lcov-reporter@1.3.0",
->>>>>>> f1df11ab
-      "resolved": "https://registry.npmjs.org/mocha-lcov-reporter/-/mocha-lcov-reporter-1.3.0.tgz",
-      "dev": true
-    },
-    "mock-require": {
-      "version": "1.3.0",
-<<<<<<< HEAD
-      "from": "mock-require@https://registry.npmjs.org/mock-require/-/mock-require-1.3.0.tgz",
-=======
-      "from": "mock-require@1.3.0",
->>>>>>> f1df11ab
-      "resolved": "https://registry.npmjs.org/mock-require/-/mock-require-1.3.0.tgz",
-      "dev": true
-    },
-    "module-not-found-error": {
-      "version": "1.0.1",
-<<<<<<< HEAD
-      "from": "module-not-found-error@https://registry.npmjs.org/module-not-found-error/-/module-not-found-error-1.0.1.tgz",
-=======
-      "from": "module-not-found-error@1.0.1",
->>>>>>> f1df11ab
-      "resolved": "https://registry.npmjs.org/module-not-found-error/-/module-not-found-error-1.0.1.tgz",
-      "dev": true
-    },
-    "moment": {
-      "version": "2.18.1",
-<<<<<<< HEAD
-      "from": "moment@https://registry.npmjs.org/moment/-/moment-2.18.1.tgz",
-=======
-      "from": "moment@2.18.1",
->>>>>>> f1df11ab
-      "resolved": "https://registry.npmjs.org/moment/-/moment-2.18.1.tgz"
-    },
-    "ms": {
-      "version": "2.0.0",
-      "from": "ms@https://registry.npmjs.org/ms/-/ms-2.0.0.tgz",
-      "resolved": "https://registry.npmjs.org/ms/-/ms-2.0.0.tgz"
-    },
-    "mute-stream": {
-      "version": "0.0.5",
-<<<<<<< HEAD
-      "from": "mute-stream@https://registry.npmjs.org/mute-stream/-/mute-stream-0.0.5.tgz",
-=======
-      "from": "mute-stream@0.0.5",
->>>>>>> f1df11ab
-      "resolved": "https://registry.npmjs.org/mute-stream/-/mute-stream-0.0.5.tgz",
-      "dev": true
-    },
-    "native-promise-only": {
-      "version": "0.8.1",
-<<<<<<< HEAD
-      "from": "native-promise-only@https://registry.npmjs.org/native-promise-only/-/native-promise-only-0.8.1.tgz",
-=======
-      "from": "native-promise-only@0.8.1",
->>>>>>> f1df11ab
-      "resolved": "https://registry.npmjs.org/native-promise-only/-/native-promise-only-0.8.1.tgz"
-    },
-    "natural-compare": {
-      "version": "1.4.0",
-<<<<<<< HEAD
-      "from": "natural-compare@https://registry.npmjs.org/natural-compare/-/natural-compare-1.4.0.tgz",
-=======
-      "from": "natural-compare@1.4.0",
->>>>>>> f1df11ab
-      "resolved": "https://registry.npmjs.org/natural-compare/-/natural-compare-1.4.0.tgz",
-      "dev": true
-    },
-    "node-emoji": {
-      "version": "1.5.1",
-<<<<<<< HEAD
-      "from": "node-emoji@https://registry.npmjs.org/node-emoji/-/node-emoji-1.5.1.tgz",
-=======
-      "from": "node-emoji@1.5.1",
->>>>>>> f1df11ab
-      "resolved": "https://registry.npmjs.org/node-emoji/-/node-emoji-1.5.1.tgz",
-      "dev": true
-    },
-    "node-fetch": {
-      "version": "1.7.0",
-<<<<<<< HEAD
-      "from": "node-fetch@https://registry.npmjs.org/node-fetch/-/node-fetch-1.7.0.tgz",
-=======
-      "from": "node-fetch@1.7.0",
->>>>>>> f1df11ab
-      "resolved": "https://registry.npmjs.org/node-fetch/-/node-fetch-1.7.0.tgz"
-    },
-    "node-int64": {
-      "version": "0.4.0",
-<<<<<<< HEAD
-      "from": "node-int64@https://registry.npmjs.org/node-int64/-/node-int64-0.4.0.tgz",
-=======
-      "from": "node-int64@0.4.0",
->>>>>>> f1df11ab
-      "resolved": "https://registry.npmjs.org/node-int64/-/node-int64-0.4.0.tgz",
-      "dev": true
-    },
-    "node-notifier": {
-      "version": "4.6.1",
-<<<<<<< HEAD
-      "from": "node-notifier@https://registry.npmjs.org/node-notifier/-/node-notifier-4.6.1.tgz",
-=======
-      "from": "node-notifier@4.6.1",
->>>>>>> f1df11ab
-      "resolved": "https://registry.npmjs.org/node-notifier/-/node-notifier-4.6.1.tgz",
-      "dev": true
-    },
-    "nopt": {
-      "version": "3.0.6",
-<<<<<<< HEAD
-      "from": "nopt@https://registry.npmjs.org/nopt/-/nopt-3.0.6.tgz",
-=======
-      "from": "nopt@3.0.6",
->>>>>>> f1df11ab
-      "resolved": "https://registry.npmjs.org/nopt/-/nopt-3.0.6.tgz",
-      "dev": true
-    },
-    "normalize-package-data": {
-      "version": "2.3.8",
-<<<<<<< HEAD
-      "from": "normalize-package-data@https://registry.npmjs.org/normalize-package-data/-/normalize-package-data-2.3.8.tgz",
-=======
-      "from": "normalize-package-data@2.3.8",
->>>>>>> f1df11ab
-      "resolved": "https://registry.npmjs.org/normalize-package-data/-/normalize-package-data-2.3.8.tgz",
-      "dev": true
-    },
-    "normalize-path": {
-      "version": "2.1.1",
-<<<<<<< HEAD
-      "from": "normalize-path@https://registry.npmjs.org/normalize-path/-/normalize-path-2.1.1.tgz",
-=======
-      "from": "normalize-path@2.1.1",
->>>>>>> f1df11ab
-      "resolved": "https://registry.npmjs.org/normalize-path/-/normalize-path-2.1.1.tgz"
-    },
-    "number-is-nan": {
-      "version": "1.0.1",
-<<<<<<< HEAD
-      "from": "number-is-nan@https://registry.npmjs.org/number-is-nan/-/number-is-nan-1.0.1.tgz",
-=======
-      "from": "number-is-nan@1.0.1",
->>>>>>> f1df11ab
-      "resolved": "https://registry.npmjs.org/number-is-nan/-/number-is-nan-1.0.1.tgz",
-      "dev": true
-    },
-    "nwmatcher": {
-      "version": "1.4.0",
-<<<<<<< HEAD
-      "from": "nwmatcher@https://registry.npmjs.org/nwmatcher/-/nwmatcher-1.4.0.tgz",
-=======
-      "from": "nwmatcher@1.4.0",
->>>>>>> f1df11ab
-      "resolved": "https://registry.npmjs.org/nwmatcher/-/nwmatcher-1.4.0.tgz",
-      "dev": true
-    },
-    "oauth-sign": {
-      "version": "0.8.2",
-<<<<<<< HEAD
-      "from": "oauth-sign@https://registry.npmjs.org/oauth-sign/-/oauth-sign-0.8.2.tgz",
-=======
-      "from": "oauth-sign@0.8.2",
->>>>>>> f1df11ab
-      "resolved": "https://registry.npmjs.org/oauth-sign/-/oauth-sign-0.8.2.tgz",
-      "dev": true
-    },
-    "object-assign": {
-      "version": "4.1.1",
-<<<<<<< HEAD
-      "from": "object-assign@https://registry.npmjs.org/object-assign/-/object-assign-4.1.1.tgz",
-=======
-      "from": "object-assign@4.1.1",
->>>>>>> f1df11ab
-      "resolved": "https://registry.npmjs.org/object-assign/-/object-assign-4.1.1.tgz"
-    },
-    "object-keys": {
-      "version": "1.0.11",
-<<<<<<< HEAD
-      "from": "object-keys@https://registry.npmjs.org/object-keys/-/object-keys-1.0.11.tgz",
-=======
-      "from": "object-keys@1.0.11",
->>>>>>> f1df11ab
-      "resolved": "https://registry.npmjs.org/object-keys/-/object-keys-1.0.11.tgz",
-      "dev": true
-    },
-    "object.assign": {
-      "version": "4.0.4",
-<<<<<<< HEAD
-      "from": "object.assign@https://registry.npmjs.org/object.assign/-/object.assign-4.0.4.tgz",
-=======
-      "from": "object.assign@4.0.4",
->>>>>>> f1df11ab
-      "resolved": "https://registry.npmjs.org/object.assign/-/object.assign-4.0.4.tgz",
-      "dev": true
-    },
-    "object.omit": {
-      "version": "2.0.1",
-<<<<<<< HEAD
-      "from": "object.omit@https://registry.npmjs.org/object.omit/-/object.omit-2.0.1.tgz",
-=======
-      "from": "object.omit@2.0.1",
->>>>>>> f1df11ab
-      "resolved": "https://registry.npmjs.org/object.omit/-/object.omit-2.0.1.tgz",
-      "dev": true
-    },
-    "object.pick": {
-      "version": "1.2.0",
-<<<<<<< HEAD
-      "from": "object.pick@https://registry.npmjs.org/object.pick/-/object.pick-1.2.0.tgz",
-=======
-      "from": "object.pick@1.2.0",
->>>>>>> f1df11ab
-      "resolved": "https://registry.npmjs.org/object.pick/-/object.pick-1.2.0.tgz",
-      "dev": true
-    },
-    "once": {
-      "version": "1.4.0",
-<<<<<<< HEAD
-      "from": "once@https://registry.npmjs.org/once/-/once-1.4.0.tgz",
-=======
-      "from": "once@1.4.0",
->>>>>>> f1df11ab
-      "resolved": "https://registry.npmjs.org/once/-/once-1.4.0.tgz"
-    },
-    "onetime": {
-      "version": "1.1.0",
-<<<<<<< HEAD
-      "from": "onetime@https://registry.npmjs.org/onetime/-/onetime-1.1.0.tgz",
-=======
-      "from": "onetime@1.1.0",
->>>>>>> f1df11ab
-      "resolved": "https://registry.npmjs.org/onetime/-/onetime-1.1.0.tgz",
-      "dev": true
-    },
-    "opn": {
-      "version": "5.0.0",
-<<<<<<< HEAD
-      "from": "opn@https://registry.npmjs.org/opn/-/opn-5.0.0.tgz",
-=======
-      "from": "opn@5.0.0",
->>>>>>> f1df11ab
-      "resolved": "https://registry.npmjs.org/opn/-/opn-5.0.0.tgz"
-    },
-    "optimist": {
-      "version": "0.6.1",
-<<<<<<< HEAD
-      "from": "optimist@https://registry.npmjs.org/optimist/-/optimist-0.6.1.tgz",
-=======
-      "from": "optimist@0.6.1",
->>>>>>> f1df11ab
-      "resolved": "https://registry.npmjs.org/optimist/-/optimist-0.6.1.tgz",
-      "dev": true,
-      "dependencies": {
-        "minimist": {
-<<<<<<< HEAD
-          "version": "0.0.10",
-          "from": "minimist@https://registry.npmjs.org/minimist/-/minimist-0.0.10.tgz",
-          "resolved": "https://registry.npmjs.org/minimist/-/minimist-0.0.10.tgz",
-=======
-          "version": "0.0.8",
-          "from": "minimist@0.0.8",
-          "resolved": "https://registry.npmjs.org/minimist/-/minimist-0.0.8.tgz",
->>>>>>> f1df11ab
-          "dev": true
-        },
-        "wordwrap": {
-          "version": "0.0.3",
-<<<<<<< HEAD
-          "from": "wordwrap@https://registry.npmjs.org/wordwrap/-/wordwrap-0.0.3.tgz",
-=======
-          "from": "wordwrap@0.0.3",
->>>>>>> f1df11ab
-          "resolved": "https://registry.npmjs.org/wordwrap/-/wordwrap-0.0.3.tgz",
-          "dev": true
-        }
-      }
-    },
-    "optionator": {
-      "version": "0.8.2",
-<<<<<<< HEAD
-      "from": "optionator@https://registry.npmjs.org/optionator/-/optionator-0.8.2.tgz",
-=======
-      "from": "optionator@0.8.2",
->>>>>>> f1df11ab
-      "resolved": "https://registry.npmjs.org/optionator/-/optionator-0.8.2.tgz",
-      "dev": true
-    },
-    "os-homedir": {
-      "version": "1.0.2",
-<<<<<<< HEAD
-      "from": "os-homedir@https://registry.npmjs.org/os-homedir/-/os-homedir-1.0.2.tgz",
-=======
-      "from": "os-homedir@1.0.2",
->>>>>>> f1df11ab
-      "resolved": "https://registry.npmjs.org/os-homedir/-/os-homedir-1.0.2.tgz",
-      "dev": true
-    },
-    "os-locale": {
-      "version": "1.4.0",
-<<<<<<< HEAD
-      "from": "os-locale@https://registry.npmjs.org/os-locale/-/os-locale-1.4.0.tgz",
-=======
-      "from": "os-locale@1.4.0",
->>>>>>> f1df11ab
-      "resolved": "https://registry.npmjs.org/os-locale/-/os-locale-1.4.0.tgz",
-      "dev": true
-    },
-    "os-tmpdir": {
-      "version": "1.0.2",
-<<<<<<< HEAD
-      "from": "os-tmpdir@https://registry.npmjs.org/os-tmpdir/-/os-tmpdir-1.0.2.tgz",
-=======
-      "from": "os-tmpdir@1.0.2",
->>>>>>> f1df11ab
-      "resolved": "https://registry.npmjs.org/os-tmpdir/-/os-tmpdir-1.0.2.tgz",
-      "dev": true
-    },
-    "p-limit": {
-      "version": "1.1.0",
-<<<<<<< HEAD
-      "from": "p-limit@https://registry.npmjs.org/p-limit/-/p-limit-1.1.0.tgz",
-=======
-      "from": "p-limit@1.1.0",
->>>>>>> f1df11ab
-      "resolved": "https://registry.npmjs.org/p-limit/-/p-limit-1.1.0.tgz",
-      "dev": true
-    },
-    "p-locate": {
-      "version": "2.0.0",
-<<<<<<< HEAD
-      "from": "p-locate@https://registry.npmjs.org/p-locate/-/p-locate-2.0.0.tgz",
-=======
-      "from": "p-locate@2.0.0",
->>>>>>> f1df11ab
-      "resolved": "https://registry.npmjs.org/p-locate/-/p-locate-2.0.0.tgz",
-      "dev": true
-    },
-    "pako": {
-      "version": "1.0.5",
-<<<<<<< HEAD
-      "from": "pako@https://registry.npmjs.org/pako/-/pako-1.0.5.tgz",
-=======
-      "from": "pako@1.0.5",
->>>>>>> f1df11ab
-      "resolved": "https://registry.npmjs.org/pako/-/pako-1.0.5.tgz",
-      "dev": true
-    },
-    "parse-glob": {
-      "version": "3.0.4",
-<<<<<<< HEAD
-      "from": "parse-glob@https://registry.npmjs.org/parse-glob/-/parse-glob-3.0.4.tgz",
-=======
-      "from": "parse-glob@3.0.4",
->>>>>>> f1df11ab
-      "resolved": "https://registry.npmjs.org/parse-glob/-/parse-glob-3.0.4.tgz",
-      "dev": true
-    },
-    "parse-json": {
-      "version": "2.2.0",
-<<<<<<< HEAD
-      "from": "parse-json@https://registry.npmjs.org/parse-json/-/parse-json-2.2.0.tgz",
-=======
-      "from": "parse-json@2.2.0",
->>>>>>> f1df11ab
-      "resolved": "https://registry.npmjs.org/parse-json/-/parse-json-2.2.0.tgz",
-      "dev": true
-    },
-    "parse5": {
-      "version": "1.5.1",
-<<<<<<< HEAD
-      "from": "parse5@https://registry.npmjs.org/parse5/-/parse5-1.5.1.tgz",
-=======
-      "from": "parse5@1.5.1",
->>>>>>> f1df11ab
-      "resolved": "https://registry.npmjs.org/parse5/-/parse5-1.5.1.tgz",
-      "dev": true
-    },
-    "path-exists": {
-      "version": "2.1.0",
-<<<<<<< HEAD
-      "from": "path-exists@https://registry.npmjs.org/path-exists/-/path-exists-2.1.0.tgz",
-=======
-      "from": "path-exists@2.1.0",
->>>>>>> f1df11ab
-      "resolved": "https://registry.npmjs.org/path-exists/-/path-exists-2.1.0.tgz",
-      "dev": true
-    },
-    "path-is-absolute": {
-      "version": "1.0.1",
-<<<<<<< HEAD
-      "from": "path-is-absolute@https://registry.npmjs.org/path-is-absolute/-/path-is-absolute-1.0.1.tgz",
-=======
-      "from": "path-is-absolute@1.0.1",
->>>>>>> f1df11ab
-      "resolved": "https://registry.npmjs.org/path-is-absolute/-/path-is-absolute-1.0.1.tgz"
-    },
-    "path-is-inside": {
-      "version": "1.0.2",
-<<<<<<< HEAD
-      "from": "path-is-inside@https://registry.npmjs.org/path-is-inside/-/path-is-inside-1.0.2.tgz",
-=======
-      "from": "path-is-inside@1.0.2",
->>>>>>> f1df11ab
-      "resolved": "https://registry.npmjs.org/path-is-inside/-/path-is-inside-1.0.2.tgz",
-      "dev": true
-    },
-    "path-loader": {
-      "version": "1.0.2",
-<<<<<<< HEAD
-      "from": "path-loader@https://registry.npmjs.org/path-loader/-/path-loader-1.0.2.tgz",
-=======
-      "from": "path-loader@1.0.2",
->>>>>>> f1df11ab
-      "resolved": "https://registry.npmjs.org/path-loader/-/path-loader-1.0.2.tgz"
-    },
-    "path-parse": {
-      "version": "1.0.5",
-<<<<<<< HEAD
-      "from": "path-parse@https://registry.npmjs.org/path-parse/-/path-parse-1.0.5.tgz",
-=======
-      "from": "path-parse@1.0.5",
->>>>>>> f1df11ab
-      "resolved": "https://registry.npmjs.org/path-parse/-/path-parse-1.0.5.tgz",
-      "dev": true
-    },
-    "path-type": {
-      "version": "1.1.0",
-<<<<<<< HEAD
-      "from": "path-type@https://registry.npmjs.org/path-type/-/path-type-1.1.0.tgz",
-=======
-      "from": "path-type@1.1.0",
->>>>>>> f1df11ab
-      "resolved": "https://registry.npmjs.org/path-type/-/path-type-1.1.0.tgz",
-      "dev": true
-    },
-    "pend": {
-      "version": "1.2.0",
-<<<<<<< HEAD
-      "from": "pend@https://registry.npmjs.org/pend/-/pend-1.2.0.tgz",
-=======
-      "from": "pend@1.2.0",
->>>>>>> f1df11ab
-      "resolved": "https://registry.npmjs.org/pend/-/pend-1.2.0.tgz"
-    },
-    "pify": {
-      "version": "2.3.0",
-<<<<<<< HEAD
-      "from": "pify@https://registry.npmjs.org/pify/-/pify-2.3.0.tgz",
-=======
-      "from": "pify@2.3.0",
->>>>>>> f1df11ab
-      "resolved": "https://registry.npmjs.org/pify/-/pify-2.3.0.tgz"
-    },
-    "pinkie": {
-      "version": "2.0.4",
-<<<<<<< HEAD
-      "from": "pinkie@https://registry.npmjs.org/pinkie/-/pinkie-2.0.4.tgz",
-=======
-      "from": "pinkie@2.0.4",
->>>>>>> f1df11ab
-      "resolved": "https://registry.npmjs.org/pinkie/-/pinkie-2.0.4.tgz"
-    },
-    "pinkie-promise": {
-      "version": "2.0.1",
-<<<<<<< HEAD
-      "from": "pinkie-promise@https://registry.npmjs.org/pinkie-promise/-/pinkie-promise-2.0.1.tgz",
-=======
-      "from": "pinkie-promise@2.0.1",
->>>>>>> f1df11ab
-      "resolved": "https://registry.npmjs.org/pinkie-promise/-/pinkie-promise-2.0.1.tgz"
-    },
-    "pkg-dir": {
-      "version": "1.0.0",
-<<<<<<< HEAD
-      "from": "pkg-dir@https://registry.npmjs.org/pkg-dir/-/pkg-dir-1.0.0.tgz",
-=======
-      "from": "pkg-dir@1.0.0",
->>>>>>> f1df11ab
-      "resolved": "https://registry.npmjs.org/pkg-dir/-/pkg-dir-1.0.0.tgz",
-      "dev": true
-    },
-    "pkg-up": {
-      "version": "1.0.0",
-<<<<<<< HEAD
-      "from": "pkg-up@https://registry.npmjs.org/pkg-up/-/pkg-up-1.0.0.tgz",
-=======
-      "from": "pkg-up@1.0.0",
->>>>>>> f1df11ab
-      "resolved": "https://registry.npmjs.org/pkg-up/-/pkg-up-1.0.0.tgz",
-      "dev": true
-    },
-    "pluralize": {
-      "version": "1.2.1",
-<<<<<<< HEAD
-      "from": "pluralize@https://registry.npmjs.org/pluralize/-/pluralize-1.2.1.tgz",
-=======
-      "from": "pluralize@1.2.1",
->>>>>>> f1df11ab
-      "resolved": "https://registry.npmjs.org/pluralize/-/pluralize-1.2.1.tgz",
-      "dev": true
-    },
-    "prelude-ls": {
-      "version": "1.1.2",
-<<<<<<< HEAD
-      "from": "prelude-ls@https://registry.npmjs.org/prelude-ls/-/prelude-ls-1.1.2.tgz",
-=======
-      "from": "prelude-ls@1.1.2",
->>>>>>> f1df11ab
-      "resolved": "https://registry.npmjs.org/prelude-ls/-/prelude-ls-1.1.2.tgz",
-      "dev": true
-    },
-    "prepend-http": {
-      "version": "1.0.4",
-<<<<<<< HEAD
-      "from": "prepend-http@https://registry.npmjs.org/prepend-http/-/prepend-http-1.0.4.tgz",
-=======
-      "from": "prepend-http@1.0.4",
->>>>>>> f1df11ab
-      "resolved": "https://registry.npmjs.org/prepend-http/-/prepend-http-1.0.4.tgz"
-    },
-    "preserve": {
-      "version": "0.2.0",
-<<<<<<< HEAD
-      "from": "preserve@https://registry.npmjs.org/preserve/-/preserve-0.2.0.tgz",
-=======
-      "from": "preserve@0.2.0",
->>>>>>> f1df11ab
-      "resolved": "https://registry.npmjs.org/preserve/-/preserve-0.2.0.tgz",
-      "dev": true
-    },
-    "pretty-format": {
-      "version": "18.1.0",
-<<<<<<< HEAD
-      "from": "pretty-format@https://registry.npmjs.org/pretty-format/-/pretty-format-18.1.0.tgz",
-=======
-      "from": "pretty-format@18.1.0",
->>>>>>> f1df11ab
-      "resolved": "https://registry.npmjs.org/pretty-format/-/pretty-format-18.1.0.tgz",
-      "dev": true
-    },
-    "private": {
-      "version": "0.1.7",
-<<<<<<< HEAD
-      "from": "private@https://registry.npmjs.org/private/-/private-0.1.7.tgz",
-=======
-      "from": "private@0.1.7",
->>>>>>> f1df11ab
-      "resolved": "https://registry.npmjs.org/private/-/private-0.1.7.tgz",
-      "dev": true
-    },
-    "process-nextick-args": {
-      "version": "1.0.7",
-<<<<<<< HEAD
-      "from": "process-nextick-args@https://registry.npmjs.org/process-nextick-args/-/process-nextick-args-1.0.7.tgz",
-=======
-      "from": "process-nextick-args@1.0.7",
->>>>>>> f1df11ab
-      "resolved": "https://registry.npmjs.org/process-nextick-args/-/process-nextick-args-1.0.7.tgz"
-    },
-    "progress": {
-      "version": "1.1.8",
-<<<<<<< HEAD
-      "from": "progress@https://registry.npmjs.org/progress/-/progress-1.1.8.tgz",
-=======
-      "from": "progress@1.1.8",
->>>>>>> f1df11ab
-      "resolved": "https://registry.npmjs.org/progress/-/progress-1.1.8.tgz",
-      "dev": true
-    },
-    "promise": {
-      "version": "7.1.1",
-<<<<<<< HEAD
-      "from": "promise@https://registry.npmjs.org/promise/-/promise-7.1.1.tgz",
-=======
-      "from": "promise@7.1.1",
->>>>>>> f1df11ab
-      "resolved": "https://registry.npmjs.org/promise/-/promise-7.1.1.tgz",
-      "dev": true
-    },
-    "proxyquire": {
-      "version": "1.8.0",
-<<<<<<< HEAD
-      "from": "proxyquire@https://registry.npmjs.org/proxyquire/-/proxyquire-1.8.0.tgz",
-      "resolved": "https://registry.npmjs.org/proxyquire/-/proxyquire-1.8.0.tgz",
-      "dev": true,
-      "dependencies": {
-        "resolve": {
-          "version": "1.1.7",
-          "from": "resolve@https://registry.npmjs.org/resolve/-/resolve-1.1.7.tgz",
-          "resolved": "https://registry.npmjs.org/resolve/-/resolve-1.1.7.tgz",
-          "dev": true
-        }
-      }
-    },
-    "prr": {
-      "version": "0.0.0",
-      "from": "prr@https://registry.npmjs.org/prr/-/prr-0.0.0.tgz",
-=======
-      "from": "proxyquire@1.8.0",
-      "resolved": "https://registry.npmjs.org/proxyquire/-/proxyquire-1.8.0.tgz",
-      "dev": true
-    },
-    "prr": {
-      "version": "0.0.0",
-      "from": "prr@0.0.0",
->>>>>>> f1df11ab
-      "resolved": "https://registry.npmjs.org/prr/-/prr-0.0.0.tgz",
-      "dev": true
-    },
-    "punycode": {
-      "version": "1.3.2",
-      "from": "punycode@https://registry.npmjs.org/punycode/-/punycode-1.3.2.tgz",
-      "resolved": "https://registry.npmjs.org/punycode/-/punycode-1.3.2.tgz"
-    },
-    "qs": {
-<<<<<<< HEAD
-      "version": "6.4.0",
-      "from": "qs@https://registry.npmjs.org/qs/-/qs-6.4.0.tgz",
-      "resolved": "https://registry.npmjs.org/qs/-/qs-6.4.0.tgz"
-=======
-      "version": "6.3.2",
-      "from": "qs@6.3.2",
-      "resolved": "https://registry.npmjs.org/qs/-/qs-6.3.2.tgz"
->>>>>>> f1df11ab
-    },
-    "querystring": {
-      "version": "0.2.0",
-      "from": "querystring@https://registry.npmjs.org/querystring/-/querystring-0.2.0.tgz",
-      "resolved": "https://registry.npmjs.org/querystring/-/querystring-0.2.0.tgz"
-    },
-    "randomatic": {
-      "version": "1.1.6",
-<<<<<<< HEAD
-      "from": "randomatic@https://registry.npmjs.org/randomatic/-/randomatic-1.1.6.tgz",
-      "resolved": "https://registry.npmjs.org/randomatic/-/randomatic-1.1.6.tgz",
-      "dev": true
-    },
-    "rc": {
-      "version": "1.2.1",
-      "from": "rc@https://registry.npmjs.org/rc/-/rc-1.2.1.tgz",
-=======
-      "from": "randomatic@1.1.6",
-      "resolved": "https://registry.npmjs.org/randomatic/-/randomatic-1.1.6.tgz",
-      "dev": true
-    },
-    "raven": {
-      "version": "1.2.1",
-      "from": "raven@>=1.2.1 <2.0.0",
-      "resolved": "https://registry.npmjs.org/raven/-/raven-1.2.1.tgz",
-      "dependencies": {
-        "stack-trace": {
-          "version": "0.0.9",
-          "from": "stack-trace@0.0.9",
-          "resolved": "https://registry.npmjs.org/stack-trace/-/stack-trace-0.0.9.tgz"
-        },
-        "uuid": {
-          "version": "3.0.0",
-          "from": "uuid@3.0.0",
-          "resolved": "https://registry.npmjs.org/uuid/-/uuid-3.0.0.tgz"
-        }
-      }
-    },
-    "rc": {
-      "version": "1.2.1",
-      "from": "rc@1.2.1",
->>>>>>> f1df11ab
-      "resolved": "https://registry.npmjs.org/rc/-/rc-1.2.1.tgz"
-    },
-    "read-pkg": {
-      "version": "1.1.0",
-<<<<<<< HEAD
-      "from": "read-pkg@https://registry.npmjs.org/read-pkg/-/read-pkg-1.1.0.tgz",
-=======
-      "from": "read-pkg@1.1.0",
->>>>>>> f1df11ab
-      "resolved": "https://registry.npmjs.org/read-pkg/-/read-pkg-1.1.0.tgz",
-      "dev": true
-    },
-    "read-pkg-up": {
-      "version": "1.0.1",
-<<<<<<< HEAD
-      "from": "read-pkg-up@https://registry.npmjs.org/read-pkg-up/-/read-pkg-up-1.0.1.tgz",
-=======
-      "from": "read-pkg-up@1.0.1",
->>>>>>> f1df11ab
-      "resolved": "https://registry.npmjs.org/read-pkg-up/-/read-pkg-up-1.0.1.tgz",
-      "dev": true
-    },
-    "readable-stream": {
-      "version": "2.2.9",
-<<<<<<< HEAD
-      "from": "readable-stream@https://registry.npmjs.org/readable-stream/-/readable-stream-2.2.9.tgz",
-=======
-      "from": "readable-stream@2.2.9",
->>>>>>> f1df11ab
-      "resolved": "https://registry.npmjs.org/readable-stream/-/readable-stream-2.2.9.tgz"
-    },
-    "readline2": {
-      "version": "1.0.1",
-<<<<<<< HEAD
-      "from": "readline2@https://registry.npmjs.org/readline2/-/readline2-1.0.1.tgz",
-=======
-      "from": "readline2@1.0.1",
->>>>>>> f1df11ab
-      "resolved": "https://registry.npmjs.org/readline2/-/readline2-1.0.1.tgz",
-      "dev": true
-    },
-    "rechoir": {
-      "version": "0.6.2",
-<<<<<<< HEAD
-      "from": "rechoir@https://registry.npmjs.org/rechoir/-/rechoir-0.6.2.tgz",
-=======
-      "from": "rechoir@0.6.2",
->>>>>>> f1df11ab
-      "resolved": "https://registry.npmjs.org/rechoir/-/rechoir-0.6.2.tgz",
-      "dev": true
-    },
-    "redeyed": {
-      "version": "1.0.1",
-<<<<<<< HEAD
-      "from": "redeyed@https://registry.npmjs.org/redeyed/-/redeyed-1.0.1.tgz",
-=======
-      "from": "redeyed@1.0.1",
->>>>>>> f1df11ab
-      "resolved": "https://registry.npmjs.org/redeyed/-/redeyed-1.0.1.tgz",
-      "dev": true,
-      "dependencies": {
-        "esprima": {
-          "version": "3.0.0",
-<<<<<<< HEAD
-          "from": "esprima@https://registry.npmjs.org/esprima/-/esprima-3.0.0.tgz",
-=======
-          "from": "esprima@3.0.0",
->>>>>>> f1df11ab
-          "resolved": "https://registry.npmjs.org/esprima/-/esprima-3.0.0.tgz",
-          "dev": true
-        }
-      }
-    },
-    "regenerator-runtime": {
-      "version": "0.10.5",
-<<<<<<< HEAD
-      "from": "regenerator-runtime@https://registry.npmjs.org/regenerator-runtime/-/regenerator-runtime-0.10.5.tgz",
-=======
-      "from": "regenerator-runtime@0.10.5",
->>>>>>> f1df11ab
-      "resolved": "https://registry.npmjs.org/regenerator-runtime/-/regenerator-runtime-0.10.5.tgz",
-      "dev": true
-    },
-    "regex-cache": {
-      "version": "0.4.3",
-<<<<<<< HEAD
-      "from": "regex-cache@https://registry.npmjs.org/regex-cache/-/regex-cache-0.4.3.tgz",
-=======
-      "from": "regex-cache@0.4.3",
->>>>>>> f1df11ab
-      "resolved": "https://registry.npmjs.org/regex-cache/-/regex-cache-0.4.3.tgz",
-      "dev": true
-    },
-    "remarkable": {
-      "version": "1.7.1",
-<<<<<<< HEAD
-      "from": "remarkable@https://registry.npmjs.org/remarkable/-/remarkable-1.7.1.tgz",
-=======
-      "from": "remarkable@1.7.1",
->>>>>>> f1df11ab
-      "resolved": "https://registry.npmjs.org/remarkable/-/remarkable-1.7.1.tgz",
-      "dev": true,
-      "dependencies": {
-        "argparse": {
-          "version": "0.1.16",
-<<<<<<< HEAD
-          "from": "argparse@https://registry.npmjs.org/argparse/-/argparse-0.1.16.tgz",
-=======
-          "from": "argparse@0.1.16",
->>>>>>> f1df11ab
-          "resolved": "https://registry.npmjs.org/argparse/-/argparse-0.1.16.tgz",
-          "dev": true
-        }
-      }
-    },
-    "remove-trailing-separator": {
-      "version": "1.0.1",
-<<<<<<< HEAD
-      "from": "remove-trailing-separator@https://registry.npmjs.org/remove-trailing-separator/-/remove-trailing-separator-1.0.1.tgz",
-=======
-      "from": "remove-trailing-separator@1.0.1",
->>>>>>> f1df11ab
-      "resolved": "https://registry.npmjs.org/remove-trailing-separator/-/remove-trailing-separator-1.0.1.tgz"
-    },
-    "repeat-element": {
-      "version": "1.1.2",
-<<<<<<< HEAD
-      "from": "repeat-element@https://registry.npmjs.org/repeat-element/-/repeat-element-1.1.2.tgz",
-=======
-      "from": "repeat-element@1.1.2",
->>>>>>> f1df11ab
-      "resolved": "https://registry.npmjs.org/repeat-element/-/repeat-element-1.1.2.tgz",
-      "dev": true
-    },
-    "repeat-string": {
-      "version": "1.6.1",
-<<<<<<< HEAD
-      "from": "repeat-string@https://registry.npmjs.org/repeat-string/-/repeat-string-1.6.1.tgz",
-=======
-      "from": "repeat-string@1.6.1",
->>>>>>> f1df11ab
-      "resolved": "https://registry.npmjs.org/repeat-string/-/repeat-string-1.6.1.tgz",
-      "dev": true
-    },
-    "repeating": {
-      "version": "2.0.1",
-<<<<<<< HEAD
-      "from": "repeating@https://registry.npmjs.org/repeating/-/repeating-2.0.1.tgz",
-=======
-      "from": "repeating@2.0.1",
->>>>>>> f1df11ab
-      "resolved": "https://registry.npmjs.org/repeating/-/repeating-2.0.1.tgz",
-      "dev": true
-    },
-    "replaceall": {
-      "version": "0.1.6",
-<<<<<<< HEAD
-      "from": "replaceall@https://registry.npmjs.org/replaceall/-/replaceall-0.1.6.tgz",
-=======
-      "from": "replaceall@0.1.6",
->>>>>>> f1df11ab
-      "resolved": "https://registry.npmjs.org/replaceall/-/replaceall-0.1.6.tgz"
-    },
-    "request": {
-      "version": "2.79.0",
-<<<<<<< HEAD
-      "from": "request@https://registry.npmjs.org/request/-/request-2.79.0.tgz",
-      "resolved": "https://registry.npmjs.org/request/-/request-2.79.0.tgz",
-      "dev": true,
-      "dependencies": {
-        "qs": {
-          "version": "6.3.2",
-          "from": "qs@https://registry.npmjs.org/qs/-/qs-6.3.2.tgz",
-          "resolved": "https://registry.npmjs.org/qs/-/qs-6.3.2.tgz",
-          "dev": true
-        },
-        "uuid": {
-          "version": "3.0.1",
-          "from": "uuid@https://registry.npmjs.org/uuid/-/uuid-3.0.1.tgz",
-=======
-      "from": "request@2.79.0",
-      "resolved": "https://registry.npmjs.org/request/-/request-2.79.0.tgz",
-      "dev": true,
-      "dependencies": {
-        "uuid": {
-          "version": "3.0.1",
-          "from": "uuid@3.0.1",
->>>>>>> f1df11ab
-          "resolved": "https://registry.npmjs.org/uuid/-/uuid-3.0.1.tgz",
-          "dev": true
-        }
-      }
-    },
-    "require-directory": {
-      "version": "2.1.1",
-<<<<<<< HEAD
-      "from": "require-directory@https://registry.npmjs.org/require-directory/-/require-directory-2.1.1.tgz",
-=======
-      "from": "require-directory@2.1.1",
->>>>>>> f1df11ab
-      "resolved": "https://registry.npmjs.org/require-directory/-/require-directory-2.1.1.tgz",
-      "dev": true
-    },
-    "require-main-filename": {
-      "version": "1.0.1",
-<<<<<<< HEAD
-      "from": "require-main-filename@https://registry.npmjs.org/require-main-filename/-/require-main-filename-1.0.1.tgz",
-=======
-      "from": "require-main-filename@1.0.1",
->>>>>>> f1df11ab
-      "resolved": "https://registry.npmjs.org/require-main-filename/-/require-main-filename-1.0.1.tgz",
-      "dev": true
-    },
-    "require-uncached": {
-      "version": "1.0.3",
-<<<<<<< HEAD
-      "from": "require-uncached@https://registry.npmjs.org/require-uncached/-/require-uncached-1.0.3.tgz",
-=======
-      "from": "require-uncached@1.0.3",
->>>>>>> f1df11ab
-      "resolved": "https://registry.npmjs.org/require-uncached/-/require-uncached-1.0.3.tgz",
-      "dev": true,
-      "dependencies": {
-        "resolve-from": {
-          "version": "1.0.1",
-<<<<<<< HEAD
-          "from": "resolve-from@https://registry.npmjs.org/resolve-from/-/resolve-from-1.0.1.tgz",
-=======
-          "from": "resolve-from@1.0.1",
->>>>>>> f1df11ab
-          "resolved": "https://registry.npmjs.org/resolve-from/-/resolve-from-1.0.1.tgz",
-          "dev": true
-        }
-      }
-    },
-    "resolve": {
-<<<<<<< HEAD
-      "version": "1.3.3",
-      "from": "resolve@https://registry.npmjs.org/resolve/-/resolve-1.3.3.tgz",
-      "resolved": "https://registry.npmjs.org/resolve/-/resolve-1.3.3.tgz",
-=======
-      "version": "1.1.7",
-      "from": "resolve@1.1.7",
-      "resolved": "https://registry.npmjs.org/resolve/-/resolve-1.1.7.tgz",
->>>>>>> f1df11ab
-      "dev": true
-    },
-    "resolve-from": {
-      "version": "2.0.0",
-<<<<<<< HEAD
-      "from": "resolve-from@https://registry.npmjs.org/resolve-from/-/resolve-from-2.0.0.tgz",
-=======
-      "from": "resolve-from@2.0.0",
->>>>>>> f1df11ab
-      "resolved": "https://registry.npmjs.org/resolve-from/-/resolve-from-2.0.0.tgz"
-    },
-    "restore-cursor": {
-      "version": "1.0.1",
-<<<<<<< HEAD
-      "from": "restore-cursor@https://registry.npmjs.org/restore-cursor/-/restore-cursor-1.0.1.tgz",
-=======
-      "from": "restore-cursor@1.0.1",
->>>>>>> f1df11ab
-      "resolved": "https://registry.npmjs.org/restore-cursor/-/restore-cursor-1.0.1.tgz",
-      "dev": true
-    },
-    "right-align": {
-      "version": "0.1.3",
-<<<<<<< HEAD
-      "from": "right-align@https://registry.npmjs.org/right-align/-/right-align-0.1.3.tgz",
-=======
-      "from": "right-align@0.1.3",
->>>>>>> f1df11ab
-      "resolved": "https://registry.npmjs.org/right-align/-/right-align-0.1.3.tgz",
-      "dev": true,
-      "optional": true
-    },
-    "rimraf": {
-      "version": "2.6.1",
-<<<<<<< HEAD
-      "from": "rimraf@https://registry.npmjs.org/rimraf/-/rimraf-2.6.1.tgz",
-=======
-      "from": "rimraf@2.6.1",
->>>>>>> f1df11ab
-      "resolved": "https://registry.npmjs.org/rimraf/-/rimraf-2.6.1.tgz"
-    },
-    "run-async": {
-      "version": "0.1.0",
-<<<<<<< HEAD
-      "from": "run-async@https://registry.npmjs.org/run-async/-/run-async-0.1.0.tgz",
-=======
-      "from": "run-async@0.1.0",
->>>>>>> f1df11ab
-      "resolved": "https://registry.npmjs.org/run-async/-/run-async-0.1.0.tgz",
-      "dev": true
-    },
-    "rx-lite": {
-      "version": "3.1.2",
-<<<<<<< HEAD
-      "from": "rx-lite@https://registry.npmjs.org/rx-lite/-/rx-lite-3.1.2.tgz",
-=======
-      "from": "rx-lite@3.1.2",
->>>>>>> f1df11ab
-      "resolved": "https://registry.npmjs.org/rx-lite/-/rx-lite-3.1.2.tgz",
-      "dev": true
-    },
-    "safe-buffer": {
-      "version": "5.0.1",
-<<<<<<< HEAD
-      "from": "safe-buffer@https://registry.npmjs.org/safe-buffer/-/safe-buffer-5.0.1.tgz",
-=======
-      "from": "safe-buffer@5.0.1",
->>>>>>> f1df11ab
-      "resolved": "https://registry.npmjs.org/safe-buffer/-/safe-buffer-5.0.1.tgz"
-    },
-    "samsam": {
-      "version": "1.1.2",
-<<<<<<< HEAD
-      "from": "samsam@https://registry.npmjs.org/samsam/-/samsam-1.1.2.tgz",
-=======
-      "from": "samsam@1.1.2",
->>>>>>> f1df11ab
-      "resolved": "https://registry.npmjs.org/samsam/-/samsam-1.1.2.tgz",
-      "dev": true
-    },
-    "sane": {
-      "version": "1.4.1",
-<<<<<<< HEAD
-      "from": "sane@https://registry.npmjs.org/sane/-/sane-1.4.1.tgz",
-=======
-      "from": "sane@1.4.1",
->>>>>>> f1df11ab
-      "resolved": "https://registry.npmjs.org/sane/-/sane-1.4.1.tgz",
-      "dev": true
-    },
-    "sax": {
-      "version": "1.2.1",
-      "from": "sax@https://registry.npmjs.org/sax/-/sax-1.2.1.tgz",
-      "resolved": "https://registry.npmjs.org/sax/-/sax-1.2.1.tgz"
-    },
-    "seek-bzip": {
-      "version": "1.0.5",
-<<<<<<< HEAD
-      "from": "seek-bzip@https://registry.npmjs.org/seek-bzip/-/seek-bzip-1.0.5.tgz",
-      "resolved": "https://registry.npmjs.org/seek-bzip/-/seek-bzip-1.0.5.tgz"
-    },
-    "semver": {
-      "version": "5.3.0",
-      "from": "semver@https://registry.npmjs.org/semver/-/semver-5.3.0.tgz",
-=======
-      "from": "seek-bzip@1.0.5",
-      "resolved": "https://registry.npmjs.org/seek-bzip/-/seek-bzip-1.0.5.tgz",
-      "dependencies": {
-        "commander": {
-          "version": "2.8.1",
-          "from": "commander@2.8.1",
-          "resolved": "https://registry.npmjs.org/commander/-/commander-2.8.1.tgz"
-        }
-      }
-    },
-    "semver": {
-      "version": "5.3.0",
-      "from": "semver@5.3.0",
->>>>>>> f1df11ab
-      "resolved": "https://registry.npmjs.org/semver/-/semver-5.3.0.tgz"
-    },
-    "semver-regex": {
-      "version": "1.0.0",
-<<<<<<< HEAD
-      "from": "semver-regex@https://registry.npmjs.org/semver-regex/-/semver-regex-1.0.0.tgz",
-=======
-      "from": "semver-regex@1.0.0",
->>>>>>> f1df11ab
-      "resolved": "https://registry.npmjs.org/semver-regex/-/semver-regex-1.0.0.tgz"
-    },
-    "set-blocking": {
-      "version": "2.0.0",
-<<<<<<< HEAD
-      "from": "set-blocking@https://registry.npmjs.org/set-blocking/-/set-blocking-2.0.0.tgz",
-=======
-      "from": "set-blocking@2.0.0",
->>>>>>> f1df11ab
-      "resolved": "https://registry.npmjs.org/set-blocking/-/set-blocking-2.0.0.tgz",
-      "dev": true
-    },
-    "set-getter": {
-      "version": "0.1.0",
-<<<<<<< HEAD
-      "from": "set-getter@https://registry.npmjs.org/set-getter/-/set-getter-0.1.0.tgz",
-=======
-      "from": "set-getter@0.1.0",
->>>>>>> f1df11ab
-      "resolved": "https://registry.npmjs.org/set-getter/-/set-getter-0.1.0.tgz",
-      "dev": true
-    },
-    "shelljs": {
-      "version": "0.6.1",
-<<<<<<< HEAD
-      "from": "shelljs@https://registry.npmjs.org/shelljs/-/shelljs-0.6.1.tgz",
-=======
-      "from": "shelljs@0.6.1",
->>>>>>> f1df11ab
-      "resolved": "https://registry.npmjs.org/shelljs/-/shelljs-0.6.1.tgz"
-    },
-    "shellwords": {
-      "version": "0.1.0",
-<<<<<<< HEAD
-      "from": "shellwords@https://registry.npmjs.org/shellwords/-/shellwords-0.1.0.tgz",
-=======
-      "from": "shellwords@0.1.0",
->>>>>>> f1df11ab
-      "resolved": "https://registry.npmjs.org/shellwords/-/shellwords-0.1.0.tgz",
-      "dev": true
-    },
-    "sinon": {
-      "version": "1.17.7",
-<<<<<<< HEAD
-      "from": "sinon@https://registry.npmjs.org/sinon/-/sinon-1.17.7.tgz",
-=======
-      "from": "sinon@1.17.7",
->>>>>>> f1df11ab
-      "resolved": "https://registry.npmjs.org/sinon/-/sinon-1.17.7.tgz",
-      "dev": true
-    },
-    "sinon-bluebird": {
-      "version": "3.1.0",
-<<<<<<< HEAD
-      "from": "sinon-bluebird@https://registry.npmjs.org/sinon-bluebird/-/sinon-bluebird-3.1.0.tgz",
-=======
-      "from": "sinon-bluebird@3.1.0",
->>>>>>> f1df11ab
-      "resolved": "https://registry.npmjs.org/sinon-bluebird/-/sinon-bluebird-3.1.0.tgz",
-      "dev": true
-    },
-    "sinon-chai": {
-      "version": "2.10.0",
-<<<<<<< HEAD
-      "from": "sinon-chai@https://registry.npmjs.org/sinon-chai/-/sinon-chai-2.10.0.tgz",
-=======
-      "from": "sinon-chai@2.10.0",
->>>>>>> f1df11ab
-      "resolved": "https://registry.npmjs.org/sinon-chai/-/sinon-chai-2.10.0.tgz",
-      "dev": true
-    },
-    "slash": {
-      "version": "1.0.0",
-<<<<<<< HEAD
-      "from": "slash@https://registry.npmjs.org/slash/-/slash-1.0.0.tgz",
-=======
-      "from": "slash@1.0.0",
->>>>>>> f1df11ab
-      "resolved": "https://registry.npmjs.org/slash/-/slash-1.0.0.tgz"
-    },
-    "slice-ansi": {
-      "version": "0.0.4",
-<<<<<<< HEAD
-      "from": "slice-ansi@https://registry.npmjs.org/slice-ansi/-/slice-ansi-0.0.4.tgz",
-=======
-      "from": "slice-ansi@0.0.4",
->>>>>>> f1df11ab
-      "resolved": "https://registry.npmjs.org/slice-ansi/-/slice-ansi-0.0.4.tgz",
-      "dev": true
-    },
-    "slide": {
-      "version": "1.1.6",
-<<<<<<< HEAD
-      "from": "slide@https://registry.npmjs.org/slide/-/slide-1.1.6.tgz",
-=======
-      "from": "slide@1.1.6",
->>>>>>> f1df11ab
-      "resolved": "https://registry.npmjs.org/slide/-/slide-1.1.6.tgz"
-    },
-    "sntp": {
-      "version": "1.0.9",
-<<<<<<< HEAD
-      "from": "sntp@https://registry.npmjs.org/sntp/-/sntp-1.0.9.tgz",
-=======
-      "from": "sntp@1.0.9",
->>>>>>> f1df11ab
-      "resolved": "https://registry.npmjs.org/sntp/-/sntp-1.0.9.tgz",
-      "dev": true
-    },
-    "source-map": {
-<<<<<<< HEAD
-      "version": "0.2.0",
-      "from": "source-map@https://registry.npmjs.org/source-map/-/source-map-0.2.0.tgz",
-      "resolved": "https://registry.npmjs.org/source-map/-/source-map-0.2.0.tgz",
-      "dev": true,
-      "optional": true
-    },
-    "source-map-support": {
-      "version": "0.4.15",
-      "from": "source-map-support@https://registry.npmjs.org/source-map-support/-/source-map-support-0.4.15.tgz",
-      "resolved": "https://registry.npmjs.org/source-map-support/-/source-map-support-0.4.15.tgz",
-      "dev": true,
-      "dependencies": {
-        "source-map": {
-          "version": "0.5.6",
-          "from": "source-map@https://registry.npmjs.org/source-map/-/source-map-0.5.6.tgz",
-          "resolved": "https://registry.npmjs.org/source-map/-/source-map-0.5.6.tgz",
-          "dev": true
-        }
-      }
-    },
-    "spdx-correct": {
-      "version": "1.0.2",
-      "from": "spdx-correct@https://registry.npmjs.org/spdx-correct/-/spdx-correct-1.0.2.tgz",
-=======
-      "version": "0.5.6",
-      "from": "source-map@0.5.6",
-      "resolved": "https://registry.npmjs.org/source-map/-/source-map-0.5.6.tgz",
-      "dev": true
-    },
-    "source-map-support": {
-      "version": "0.4.15",
-      "from": "source-map-support@0.4.15",
-      "resolved": "https://registry.npmjs.org/source-map-support/-/source-map-support-0.4.15.tgz",
-      "dev": true
-    },
-    "spdx-correct": {
-      "version": "1.0.2",
-      "from": "spdx-correct@1.0.2",
->>>>>>> f1df11ab
-      "resolved": "https://registry.npmjs.org/spdx-correct/-/spdx-correct-1.0.2.tgz",
-      "dev": true
-    },
-    "spdx-expression-parse": {
-      "version": "1.0.4",
-<<<<<<< HEAD
-      "from": "spdx-expression-parse@https://registry.npmjs.org/spdx-expression-parse/-/spdx-expression-parse-1.0.4.tgz",
-=======
-      "from": "spdx-expression-parse@1.0.4",
->>>>>>> f1df11ab
-      "resolved": "https://registry.npmjs.org/spdx-expression-parse/-/spdx-expression-parse-1.0.4.tgz",
-      "dev": true
-    },
-    "spdx-license-ids": {
-      "version": "1.2.2",
-<<<<<<< HEAD
-      "from": "spdx-license-ids@https://registry.npmjs.org/spdx-license-ids/-/spdx-license-ids-1.2.2.tgz",
-=======
-      "from": "spdx-license-ids@1.2.2",
->>>>>>> f1df11ab
-      "resolved": "https://registry.npmjs.org/spdx-license-ids/-/spdx-license-ids-1.2.2.tgz",
-      "dev": true
-    },
-    "sprintf-js": {
-      "version": "1.0.3",
-<<<<<<< HEAD
-      "from": "sprintf-js@https://registry.npmjs.org/sprintf-js/-/sprintf-js-1.0.3.tgz",
-=======
-      "from": "sprintf-js@1.0.3",
->>>>>>> f1df11ab
-      "resolved": "https://registry.npmjs.org/sprintf-js/-/sprintf-js-1.0.3.tgz"
-    },
-    "sshpk": {
-      "version": "1.13.0",
-<<<<<<< HEAD
-      "from": "sshpk@https://registry.npmjs.org/sshpk/-/sshpk-1.13.0.tgz",
-      "resolved": "https://registry.npmjs.org/sshpk/-/sshpk-1.13.0.tgz",
-      "dev": true,
-      "dependencies": {
-        "assert-plus": {
-          "version": "1.0.0",
-          "from": "assert-plus@https://registry.npmjs.org/assert-plus/-/assert-plus-1.0.0.tgz",
-          "resolved": "https://registry.npmjs.org/assert-plus/-/assert-plus-1.0.0.tgz",
-          "dev": true
-        }
-      }
-    },
-    "stack-trace": {
-      "version": "0.0.10",
-      "from": "stack-trace@https://registry.npmjs.org/stack-trace/-/stack-trace-0.0.10.tgz",
-=======
-      "from": "sshpk@1.13.0",
-      "resolved": "https://registry.npmjs.org/sshpk/-/sshpk-1.13.0.tgz",
-      "dev": true
-    },
-    "stack-trace": {
-      "version": "0.0.10",
-      "from": "stack-trace@0.0.10",
->>>>>>> f1df11ab
-      "resolved": "https://registry.npmjs.org/stack-trace/-/stack-trace-0.0.10.tgz",
-      "dev": true
-    },
-    "string_decoder": {
-      "version": "1.0.1",
-<<<<<<< HEAD
-      "from": "string_decoder@https://registry.npmjs.org/string_decoder/-/string_decoder-1.0.1.tgz",
-=======
-      "from": "string_decoder@1.0.1",
->>>>>>> f1df11ab
-      "resolved": "https://registry.npmjs.org/string_decoder/-/string_decoder-1.0.1.tgz"
-    },
-    "string-width": {
-      "version": "1.0.2",
-<<<<<<< HEAD
-      "from": "string-width@https://registry.npmjs.org/string-width/-/string-width-1.0.2.tgz",
-=======
-      "from": "string-width@1.0.2",
->>>>>>> f1df11ab
-      "resolved": "https://registry.npmjs.org/string-width/-/string-width-1.0.2.tgz",
-      "dev": true
-    },
-    "string.prototype.codepointat": {
-      "version": "0.2.0",
-<<<<<<< HEAD
-      "from": "string.prototype.codepointat@https://registry.npmjs.org/string.prototype.codepointat/-/string.prototype.codepointat-0.2.0.tgz",
-=======
-      "from": "string.prototype.codepointat@0.2.0",
->>>>>>> f1df11ab
-      "resolved": "https://registry.npmjs.org/string.prototype.codepointat/-/string.prototype.codepointat-0.2.0.tgz",
-      "dev": true
-    },
-    "stringstream": {
-      "version": "0.0.5",
-<<<<<<< HEAD
-      "from": "stringstream@https://registry.npmjs.org/stringstream/-/stringstream-0.0.5.tgz",
-=======
-      "from": "stringstream@0.0.5",
->>>>>>> f1df11ab
-      "resolved": "https://registry.npmjs.org/stringstream/-/stringstream-0.0.5.tgz",
-      "dev": true
-    },
-    "strip-ansi": {
-      "version": "3.0.1",
-<<<<<<< HEAD
-      "from": "strip-ansi@https://registry.npmjs.org/strip-ansi/-/strip-ansi-3.0.1.tgz",
-      "resolved": "https://registry.npmjs.org/strip-ansi/-/strip-ansi-3.0.1.tgz"
-    },
-    "strip-bom": {
-      "version": "3.0.0",
-      "from": "strip-bom@https://registry.npmjs.org/strip-bom/-/strip-bom-3.0.0.tgz",
-      "resolved": "https://registry.npmjs.org/strip-bom/-/strip-bom-3.0.0.tgz",
-=======
-      "from": "strip-ansi@3.0.1",
-      "resolved": "https://registry.npmjs.org/strip-ansi/-/strip-ansi-3.0.1.tgz"
-    },
-    "strip-bom": {
-      "version": "2.0.0",
-      "from": "strip-bom@2.0.0",
-      "resolved": "https://registry.npmjs.org/strip-bom/-/strip-bom-2.0.0.tgz",
->>>>>>> f1df11ab
-      "dev": true
-    },
-    "strip-color": {
-      "version": "0.1.0",
-<<<<<<< HEAD
-      "from": "strip-color@https://registry.npmjs.org/strip-color/-/strip-color-0.1.0.tgz",
-=======
-      "from": "strip-color@0.1.0",
->>>>>>> f1df11ab
-      "resolved": "https://registry.npmjs.org/strip-color/-/strip-color-0.1.0.tgz",
-      "dev": true
-    },
-    "strip-dirs": {
-      "version": "2.0.0",
-<<<<<<< HEAD
-      "from": "strip-dirs@https://registry.npmjs.org/strip-dirs/-/strip-dirs-2.0.0.tgz",
-=======
-      "from": "strip-dirs@2.0.0",
->>>>>>> f1df11ab
-      "resolved": "https://registry.npmjs.org/strip-dirs/-/strip-dirs-2.0.0.tgz"
-    },
-    "strip-json-comments": {
-      "version": "2.0.1",
-<<<<<<< HEAD
-      "from": "strip-json-comments@https://registry.npmjs.org/strip-json-comments/-/strip-json-comments-2.0.1.tgz",
-=======
-      "from": "strip-json-comments@2.0.1",
->>>>>>> f1df11ab
-      "resolved": "https://registry.npmjs.org/strip-json-comments/-/strip-json-comments-2.0.1.tgz"
-    },
-    "strip-outer": {
-      "version": "1.0.0",
-<<<<<<< HEAD
-      "from": "strip-outer@https://registry.npmjs.org/strip-outer/-/strip-outer-1.0.0.tgz",
-=======
-      "from": "strip-outer@1.0.0",
->>>>>>> f1df11ab
-      "resolved": "https://registry.npmjs.org/strip-outer/-/strip-outer-1.0.0.tgz"
-    },
-    "superagent": {
-      "version": "3.5.2",
-<<<<<<< HEAD
-      "from": "superagent@https://registry.npmjs.org/superagent/-/superagent-3.5.2.tgz",
-      "resolved": "https://registry.npmjs.org/superagent/-/superagent-3.5.2.tgz"
-    },
-    "supports-color": {
-      "version": "2.0.0",
-      "from": "supports-color@https://registry.npmjs.org/supports-color/-/supports-color-2.0.0.tgz",
-      "resolved": "https://registry.npmjs.org/supports-color/-/supports-color-2.0.0.tgz"
-=======
-      "from": "superagent@3.5.2",
-      "resolved": "https://registry.npmjs.org/superagent/-/superagent-3.5.2.tgz"
-    },
-    "supports-color": {
-      "version": "3.2.3",
-      "from": "supports-color@3.2.3",
-      "resolved": "https://registry.npmjs.org/supports-color/-/supports-color-3.2.3.tgz",
-      "dev": true
-    },
-    "symbol-tree": {
-      "version": "3.2.2",
-      "from": "symbol-tree@3.2.2",
-      "resolved": "https://registry.npmjs.org/symbol-tree/-/symbol-tree-3.2.2.tgz",
-      "dev": true
-    },
-    "sync-request": {
-      "version": "3.0.1",
-      "from": "sync-request@3.0.1",
-      "resolved": "https://registry.npmjs.org/sync-request/-/sync-request-3.0.1.tgz",
-      "dev": true
-    },
-    "table": {
-      "version": "3.8.3",
-      "from": "table@3.8.3",
-      "resolved": "https://registry.npmjs.org/table/-/table-3.8.3.tgz",
-      "dev": true,
-      "dependencies": {
-        "is-fullwidth-code-point": {
-          "version": "2.0.0",
-          "from": "is-fullwidth-code-point@2.0.0",
-          "resolved": "https://registry.npmjs.org/is-fullwidth-code-point/-/is-fullwidth-code-point-2.0.0.tgz",
-          "dev": true
-        },
-        "string-width": {
-          "version": "2.0.0",
-          "from": "string-width@2.0.0",
-          "resolved": "https://registry.npmjs.org/string-width/-/string-width-2.0.0.tgz",
-          "dev": true
-        }
-      }
->>>>>>> f1df11ab
-    },
-    "symbol-tree": {
-      "version": "3.2.2",
-      "from": "symbol-tree@https://registry.npmjs.org/symbol-tree/-/symbol-tree-3.2.2.tgz",
-      "resolved": "https://registry.npmjs.org/symbol-tree/-/symbol-tree-3.2.2.tgz",
-      "dev": true
-    },
-    "sync-request": {
-      "version": "3.0.1",
-      "from": "sync-request@https://registry.npmjs.org/sync-request/-/sync-request-3.0.1.tgz",
-      "resolved": "https://registry.npmjs.org/sync-request/-/sync-request-3.0.1.tgz",
-      "dev": true
-    },
-    "table": {
-      "version": "3.8.3",
-      "from": "table@https://registry.npmjs.org/table/-/table-3.8.3.tgz",
-      "resolved": "https://registry.npmjs.org/table/-/table-3.8.3.tgz",
-      "dev": true,
-      "dependencies": {
-        "is-fullwidth-code-point": {
-          "version": "2.0.0",
-          "from": "is-fullwidth-code-point@https://registry.npmjs.org/is-fullwidth-code-point/-/is-fullwidth-code-point-2.0.0.tgz",
-          "resolved": "https://registry.npmjs.org/is-fullwidth-code-point/-/is-fullwidth-code-point-2.0.0.tgz",
-          "dev": true
-        },
-        "string-width": {
-          "version": "2.0.0",
-          "from": "string-width@https://registry.npmjs.org/string-width/-/string-width-2.0.0.tgz",
-          "resolved": "https://registry.npmjs.org/string-width/-/string-width-2.0.0.tgz",
-          "dev": true
-        }
-      }
-    },
-    "tar-stream": {
-      "version": "1.5.4",
-<<<<<<< HEAD
-      "from": "tar-stream@https://registry.npmjs.org/tar-stream/-/tar-stream-1.5.4.tgz",
-=======
-      "from": "tar-stream@1.5.4",
->>>>>>> f1df11ab
-      "resolved": "https://registry.npmjs.org/tar-stream/-/tar-stream-1.5.4.tgz"
-    },
-    "test-exclude": {
-      "version": "3.3.0",
-<<<<<<< HEAD
-      "from": "test-exclude@https://registry.npmjs.org/test-exclude/-/test-exclude-3.3.0.tgz",
-=======
-      "from": "test-exclude@3.3.0",
->>>>>>> f1df11ab
-      "resolved": "https://registry.npmjs.org/test-exclude/-/test-exclude-3.3.0.tgz",
-      "dev": true
-    },
-    "text-table": {
-      "version": "0.2.0",
-<<<<<<< HEAD
-      "from": "text-table@https://registry.npmjs.org/text-table/-/text-table-0.2.0.tgz",
-=======
-      "from": "text-table@0.2.0",
->>>>>>> f1df11ab
-      "resolved": "https://registry.npmjs.org/text-table/-/text-table-0.2.0.tgz",
-      "dev": true
-    },
-    "then-request": {
-      "version": "2.2.0",
-<<<<<<< HEAD
-      "from": "then-request@https://registry.npmjs.org/then-request/-/then-request-2.2.0.tgz",
-=======
-      "from": "then-request@2.2.0",
->>>>>>> f1df11ab
-      "resolved": "https://registry.npmjs.org/then-request/-/then-request-2.2.0.tgz",
-      "dev": true
-    },
-    "throat": {
-      "version": "3.0.0",
-<<<<<<< HEAD
-      "from": "throat@https://registry.npmjs.org/throat/-/throat-3.0.0.tgz",
-=======
-      "from": "throat@3.0.0",
->>>>>>> f1df11ab
-      "resolved": "https://registry.npmjs.org/throat/-/throat-3.0.0.tgz",
-      "dev": true
-    },
-    "through": {
-      "version": "2.3.8",
-<<<<<<< HEAD
-      "from": "through@https://registry.npmjs.org/through/-/through-2.3.8.tgz",
-=======
-      "from": "through@2.3.8",
->>>>>>> f1df11ab
-      "resolved": "https://registry.npmjs.org/through/-/through-2.3.8.tgz"
-    },
-    "timed-out": {
-      "version": "4.0.1",
-<<<<<<< HEAD
-      "from": "timed-out@https://registry.npmjs.org/timed-out/-/timed-out-4.0.1.tgz",
-=======
-      "from": "timed-out@4.0.1",
->>>>>>> f1df11ab
-      "resolved": "https://registry.npmjs.org/timed-out/-/timed-out-4.0.1.tgz"
-    },
-    "tmpl": {
-      "version": "1.0.4",
-<<<<<<< HEAD
-      "from": "tmpl@https://registry.npmjs.org/tmpl/-/tmpl-1.0.4.tgz",
-=======
-      "from": "tmpl@1.0.4",
->>>>>>> f1df11ab
-      "resolved": "https://registry.npmjs.org/tmpl/-/tmpl-1.0.4.tgz",
-      "dev": true
-    },
-    "to-fast-properties": {
-      "version": "1.0.3",
-<<<<<<< HEAD
-      "from": "to-fast-properties@https://registry.npmjs.org/to-fast-properties/-/to-fast-properties-1.0.3.tgz",
-=======
-      "from": "to-fast-properties@1.0.3",
->>>>>>> f1df11ab
-      "resolved": "https://registry.npmjs.org/to-fast-properties/-/to-fast-properties-1.0.3.tgz",
-      "dev": true
-    },
-    "to-object-path": {
-      "version": "0.3.0",
-<<<<<<< HEAD
-      "from": "to-object-path@https://registry.npmjs.org/to-object-path/-/to-object-path-0.3.0.tgz",
-=======
-      "from": "to-object-path@0.3.0",
->>>>>>> f1df11ab
-      "resolved": "https://registry.npmjs.org/to-object-path/-/to-object-path-0.3.0.tgz",
-      "dev": true
-    },
-    "toml": {
-      "version": "2.3.2",
-<<<<<<< HEAD
-      "from": "toml@https://registry.npmjs.org/toml/-/toml-2.3.2.tgz",
-=======
-      "from": "toml@2.3.2",
->>>>>>> f1df11ab
-      "resolved": "https://registry.npmjs.org/toml/-/toml-2.3.2.tgz",
-      "dev": true
-    },
-    "tough-cookie": {
-      "version": "2.3.2",
-<<<<<<< HEAD
-      "from": "tough-cookie@https://registry.npmjs.org/tough-cookie/-/tough-cookie-2.3.2.tgz",
-=======
-      "from": "tough-cookie@2.3.2",
->>>>>>> f1df11ab
-      "resolved": "https://registry.npmjs.org/tough-cookie/-/tough-cookie-2.3.2.tgz",
-      "dev": true,
-      "dependencies": {
-        "punycode": {
-          "version": "1.4.1",
-<<<<<<< HEAD
-          "from": "punycode@https://registry.npmjs.org/punycode/-/punycode-1.4.1.tgz",
-=======
-          "from": "punycode@1.4.1",
->>>>>>> f1df11ab
-          "resolved": "https://registry.npmjs.org/punycode/-/punycode-1.4.1.tgz",
-          "dev": true
-        }
-      }
-    },
-    "tr46": {
-      "version": "0.0.3",
-<<<<<<< HEAD
-      "from": "tr46@https://registry.npmjs.org/tr46/-/tr46-0.0.3.tgz",
-=======
-      "from": "tr46@0.0.3",
->>>>>>> f1df11ab
-      "resolved": "https://registry.npmjs.org/tr46/-/tr46-0.0.3.tgz",
-      "dev": true
-    },
-    "trim-repeated": {
-      "version": "1.0.0",
-<<<<<<< HEAD
-      "from": "trim-repeated@https://registry.npmjs.org/trim-repeated/-/trim-repeated-1.0.0.tgz",
-=======
-      "from": "trim-repeated@1.0.0",
->>>>>>> f1df11ab
-      "resolved": "https://registry.npmjs.org/trim-repeated/-/trim-repeated-1.0.0.tgz"
-    },
-    "trim-right": {
-      "version": "1.0.1",
-<<<<<<< HEAD
-      "from": "trim-right@https://registry.npmjs.org/trim-right/-/trim-right-1.0.1.tgz",
-=======
-      "from": "trim-right@1.0.1",
->>>>>>> f1df11ab
-      "resolved": "https://registry.npmjs.org/trim-right/-/trim-right-1.0.1.tgz",
-      "dev": true
-    },
-    "tryit": {
-      "version": "1.0.3",
-<<<<<<< HEAD
-      "from": "tryit@https://registry.npmjs.org/tryit/-/tryit-1.0.3.tgz",
-=======
-      "from": "tryit@1.0.3",
->>>>>>> f1df11ab
-      "resolved": "https://registry.npmjs.org/tryit/-/tryit-1.0.3.tgz",
-      "dev": true
-    },
-    "tunnel-agent": {
-      "version": "0.4.3",
-<<<<<<< HEAD
-      "from": "tunnel-agent@https://registry.npmjs.org/tunnel-agent/-/tunnel-agent-0.4.3.tgz",
-=======
-      "from": "tunnel-agent@0.4.3",
->>>>>>> f1df11ab
-      "resolved": "https://registry.npmjs.org/tunnel-agent/-/tunnel-agent-0.4.3.tgz"
-    },
-    "tweetnacl": {
-      "version": "0.14.5",
-<<<<<<< HEAD
-      "from": "tweetnacl@https://registry.npmjs.org/tweetnacl/-/tweetnacl-0.14.5.tgz",
-=======
-      "from": "tweetnacl@0.14.5",
->>>>>>> f1df11ab
-      "resolved": "https://registry.npmjs.org/tweetnacl/-/tweetnacl-0.14.5.tgz",
-      "dev": true,
-      "optional": true
-    },
-    "type-check": {
-      "version": "0.3.2",
-<<<<<<< HEAD
-      "from": "type-check@https://registry.npmjs.org/type-check/-/type-check-0.3.2.tgz",
-=======
-      "from": "type-check@0.3.2",
->>>>>>> f1df11ab
-      "resolved": "https://registry.npmjs.org/type-check/-/type-check-0.3.2.tgz",
-      "dev": true
-    },
-    "type-detect": {
-      "version": "1.0.0",
-<<<<<<< HEAD
-      "from": "type-detect@https://registry.npmjs.org/type-detect/-/type-detect-1.0.0.tgz",
-=======
-      "from": "type-detect@1.0.0",
->>>>>>> f1df11ab
-      "resolved": "https://registry.npmjs.org/type-detect/-/type-detect-1.0.0.tgz",
-      "dev": true
-    },
-    "typedarray": {
-      "version": "0.0.6",
-<<<<<<< HEAD
-      "from": "typedarray@https://registry.npmjs.org/typedarray/-/typedarray-0.0.6.tgz",
-=======
-      "from": "typedarray@0.0.6",
->>>>>>> f1df11ab
-      "resolved": "https://registry.npmjs.org/typedarray/-/typedarray-0.0.6.tgz",
-      "dev": true
-    },
-    "uglify-js": {
-      "version": "2.8.27",
-<<<<<<< HEAD
-      "from": "uglify-js@https://registry.npmjs.org/uglify-js/-/uglify-js-2.8.27.tgz",
-=======
-      "from": "uglify-js@2.8.27",
->>>>>>> f1df11ab
-      "resolved": "https://registry.npmjs.org/uglify-js/-/uglify-js-2.8.27.tgz",
-      "dev": true,
-      "optional": true,
-      "dependencies": {
-<<<<<<< HEAD
-        "source-map": {
-          "version": "0.5.6",
-          "from": "source-map@https://registry.npmjs.org/source-map/-/source-map-0.5.6.tgz",
-          "resolved": "https://registry.npmjs.org/source-map/-/source-map-0.5.6.tgz",
-=======
-        "camelcase": {
-          "version": "1.2.1",
-          "from": "camelcase@1.2.1",
-          "resolved": "https://registry.npmjs.org/camelcase/-/camelcase-1.2.1.tgz",
-          "dev": true,
-          "optional": true
-        },
-        "cliui": {
-          "version": "2.1.0",
-          "from": "cliui@2.1.0",
-          "resolved": "https://registry.npmjs.org/cliui/-/cliui-2.1.0.tgz",
-          "dev": true,
-          "optional": true
-        },
         "wordwrap": {
           "version": "0.0.2",
           "from": "wordwrap@0.0.2",
           "resolved": "https://registry.npmjs.org/wordwrap/-/wordwrap-0.0.2.tgz",
           "dev": true,
           "optional": true
+        }
+      }
+    },
+    "co": {
+      "version": "4.6.0",
+      "from": "co@>=4.6.0 <5.0.0",
+      "resolved": "https://registry.npmjs.org/co/-/co-4.6.0.tgz",
+      "dev": true
+    },
+    "code-point-at": {
+      "version": "1.1.0",
+      "from": "code-point-at@>=1.0.0 <2.0.0",
+      "resolved": "https://registry.npmjs.org/code-point-at/-/code-point-at-1.1.0.tgz",
+      "dev": true
+    },
+    "coffee-script": {
+      "version": "1.12.6",
+      "from": "coffee-script@>=1.12.4 <2.0.0",
+      "resolved": "https://registry.npmjs.org/coffee-script/-/coffee-script-1.12.6.tgz",
+      "dev": true
+    },
+    "colors": {
+      "version": "1.0.3",
+      "from": "colors@1.0.3",
+      "resolved": "https://registry.npmjs.org/colors/-/colors-1.0.3.tgz",
+      "dev": true
+    },
+    "combined-stream": {
+      "version": "1.0.5",
+      "from": "combined-stream@>=1.0.5 <2.0.0",
+      "resolved": "https://registry.npmjs.org/combined-stream/-/combined-stream-1.0.5.tgz"
+    },
+    "commander": {
+      "version": "2.8.1",
+      "from": "commander@>=2.8.1 <2.9.0",
+      "resolved": "https://registry.npmjs.org/commander/-/commander-2.8.1.tgz"
+    },
+    "component-emitter": {
+      "version": "1.2.1",
+      "from": "component-emitter@>=1.2.0 <2.0.0",
+      "resolved": "https://registry.npmjs.org/component-emitter/-/component-emitter-1.2.1.tgz"
+    },
+    "compress-commons": {
+      "version": "1.2.0",
+      "from": "compress-commons@>=1.1.0 <2.0.0",
+      "resolved": "https://registry.npmjs.org/compress-commons/-/compress-commons-1.2.0.tgz"
+    },
+    "concat-map": {
+      "version": "0.0.1",
+      "from": "concat-map@0.0.1",
+      "resolved": "https://registry.npmjs.org/concat-map/-/concat-map-0.0.1.tgz"
+    },
+    "concat-stream": {
+      "version": "1.6.0",
+      "from": "concat-stream@>=1.5.2 <2.0.0",
+      "resolved": "https://registry.npmjs.org/concat-stream/-/concat-stream-1.6.0.tgz",
+      "dev": true
+    },
+    "contains-path": {
+      "version": "0.1.0",
+      "from": "contains-path@>=0.1.0 <0.2.0",
+      "resolved": "https://registry.npmjs.org/contains-path/-/contains-path-0.1.0.tgz",
+      "dev": true
+    },
+    "content-type-parser": {
+      "version": "1.0.1",
+      "from": "content-type-parser@>=1.0.1 <2.0.0",
+      "resolved": "https://registry.npmjs.org/content-type-parser/-/content-type-parser-1.0.1.tgz",
+      "dev": true
+    },
+    "convert-source-map": {
+      "version": "1.5.0",
+      "from": "convert-source-map@>=1.1.0 <2.0.0",
+      "resolved": "https://registry.npmjs.org/convert-source-map/-/convert-source-map-1.5.0.tgz",
+      "dev": true
+    },
+    "cookie": {
+      "version": "0.3.1",
+      "from": "cookie@0.3.1",
+      "resolved": "https://registry.npmjs.org/cookie/-/cookie-0.3.1.tgz"
+    },
+    "cookiejar": {
+      "version": "2.1.1",
+      "from": "cookiejar@>=2.0.6 <3.0.0",
+      "resolved": "https://registry.npmjs.org/cookiejar/-/cookiejar-2.1.1.tgz"
+    },
+    "core-js": {
+      "version": "2.4.1",
+      "from": "core-js@>=2.4.0 <3.0.0",
+      "resolved": "https://registry.npmjs.org/core-js/-/core-js-2.4.1.tgz",
+      "dev": true
+    },
+    "core-util-is": {
+      "version": "1.0.2",
+      "from": "core-util-is@>=1.0.0 <1.1.0",
+      "resolved": "https://registry.npmjs.org/core-util-is/-/core-util-is-1.0.2.tgz"
+    },
+    "coveralls": {
+      "version": "2.13.1",
+      "from": "coveralls@>=2.12.0 <3.0.0",
+      "resolved": "https://registry.npmjs.org/coveralls/-/coveralls-2.13.1.tgz",
+      "dev": true,
+      "dependencies": {
+        "esprima": {
+          "version": "2.7.3",
+          "from": "esprima@>=2.6.0 <3.0.0",
+          "resolved": "https://registry.npmjs.org/esprima/-/esprima-2.7.3.tgz",
+          "dev": true
+        },
+        "js-yaml": {
+          "version": "3.6.1",
+          "from": "js-yaml@3.6.1",
+          "resolved": "https://registry.npmjs.org/js-yaml/-/js-yaml-3.6.1.tgz",
+          "dev": true
+        }
+      }
+    },
+    "crc": {
+      "version": "3.4.4",
+      "from": "crc@>=3.4.4 <4.0.0",
+      "resolved": "https://registry.npmjs.org/crc/-/crc-3.4.4.tgz"
+    },
+    "crc32-stream": {
+      "version": "2.0.0",
+      "from": "crc32-stream@>=2.0.0 <3.0.0",
+      "resolved": "https://registry.npmjs.org/crc32-stream/-/crc32-stream-2.0.0.tgz"
+    },
+    "create-error-class": {
+      "version": "3.0.2",
+      "from": "create-error-class@>=3.0.0 <4.0.0",
+      "resolved": "https://registry.npmjs.org/create-error-class/-/create-error-class-3.0.2.tgz"
+    },
+    "cryptiles": {
+      "version": "2.0.5",
+      "from": "cryptiles@>=2.0.0 <3.0.0",
+      "resolved": "https://registry.npmjs.org/cryptiles/-/cryptiles-2.0.5.tgz",
+      "dev": true
+    },
+    "crypto-browserify": {
+      "version": "1.0.9",
+      "from": "crypto-browserify@1.0.9",
+      "resolved": "https://registry.npmjs.org/crypto-browserify/-/crypto-browserify-1.0.9.tgz"
+    },
+    "cssom": {
+      "version": "0.3.2",
+      "from": "cssom@>=0.3.2 <0.4.0",
+      "resolved": "https://registry.npmjs.org/cssom/-/cssom-0.3.2.tgz",
+      "dev": true
+    },
+    "cssstyle": {
+      "version": "0.2.37",
+      "from": "cssstyle@>=0.2.37 <0.3.0",
+      "resolved": "https://registry.npmjs.org/cssstyle/-/cssstyle-0.2.37.tgz",
+      "dev": true
+    },
+    "d": {
+      "version": "1.0.0",
+      "from": "d@>=1.0.0 <2.0.0",
+      "resolved": "https://registry.npmjs.org/d/-/d-1.0.0.tgz",
+      "dev": true
+    },
+    "damerau-levenshtein": {
+      "version": "1.0.4",
+      "from": "damerau-levenshtein@>=1.0.0 <2.0.0",
+      "resolved": "https://registry.npmjs.org/damerau-levenshtein/-/damerau-levenshtein-1.0.4.tgz",
+      "dev": true
+    },
+    "dashdash": {
+      "version": "1.14.1",
+      "from": "dashdash@>=1.12.0 <2.0.0",
+      "resolved": "https://registry.npmjs.org/dashdash/-/dashdash-1.14.1.tgz",
+      "dev": true,
+      "dependencies": {
+        "assert-plus": {
+          "version": "1.0.0",
+          "from": "assert-plus@>=1.0.0 <2.0.0",
+          "resolved": "https://registry.npmjs.org/assert-plus/-/assert-plus-1.0.0.tgz",
+          "dev": true
+        }
+      }
+    },
+    "debug": {
+      "version": "2.6.8",
+      "from": "debug@>=2.0.0 <3.0.0",
+      "resolved": "https://registry.npmjs.org/debug/-/debug-2.6.8.tgz"
+    },
+    "decamelize": {
+      "version": "1.2.0",
+      "from": "decamelize@>=1.0.0 <2.0.0",
+      "resolved": "https://registry.npmjs.org/decamelize/-/decamelize-1.2.0.tgz",
+      "dev": true
+    },
+    "decompress": {
+      "version": "4.2.0",
+      "from": "decompress@>=4.0.0 <5.0.0",
+      "resolved": "https://registry.npmjs.org/decompress/-/decompress-4.2.0.tgz"
+    },
+    "decompress-tar": {
+      "version": "4.1.0",
+      "from": "decompress-tar@>=4.0.0 <5.0.0",
+      "resolved": "https://registry.npmjs.org/decompress-tar/-/decompress-tar-4.1.0.tgz"
+    },
+    "decompress-tarbz2": {
+      "version": "4.1.0",
+      "from": "decompress-tarbz2@>=4.0.0 <5.0.0",
+      "resolved": "https://registry.npmjs.org/decompress-tarbz2/-/decompress-tarbz2-4.1.0.tgz"
+    },
+    "decompress-targz": {
+      "version": "4.1.0",
+      "from": "decompress-targz@>=4.0.0 <5.0.0",
+      "resolved": "https://registry.npmjs.org/decompress-targz/-/decompress-targz-4.1.0.tgz",
+      "dependencies": {
+        "file-type": {
+          "version": "4.4.0",
+          "from": "file-type@>=4.3.0 <5.0.0",
+          "resolved": "https://registry.npmjs.org/file-type/-/file-type-4.4.0.tgz"
+        }
+      }
+    },
+    "decompress-unzip": {
+      "version": "4.0.1",
+      "from": "decompress-unzip@>=4.0.1 <5.0.0",
+      "resolved": "https://registry.npmjs.org/decompress-unzip/-/decompress-unzip-4.0.1.tgz",
+      "dependencies": {
+        "get-stream": {
+          "version": "2.3.1",
+          "from": "get-stream@>=2.2.0 <3.0.0",
+          "resolved": "https://registry.npmjs.org/get-stream/-/get-stream-2.3.1.tgz"
+        }
+      }
+    },
+    "deep-eql": {
+      "version": "0.1.3",
+      "from": "deep-eql@>=0.1.3 <0.2.0",
+      "resolved": "https://registry.npmjs.org/deep-eql/-/deep-eql-0.1.3.tgz",
+      "dev": true,
+      "dependencies": {
+        "type-detect": {
+          "version": "0.1.1",
+          "from": "type-detect@0.1.1",
+          "resolved": "https://registry.npmjs.org/type-detect/-/type-detect-0.1.1.tgz",
+          "dev": true
+        }
+      }
+    },
+    "deep-extend": {
+      "version": "0.4.2",
+      "from": "deep-extend@>=0.4.0 <0.5.0",
+      "resolved": "https://registry.npmjs.org/deep-extend/-/deep-extend-0.4.2.tgz"
+    },
+    "deep-is": {
+      "version": "0.1.3",
+      "from": "deep-is@>=0.1.3 <0.2.0",
+      "resolved": "https://registry.npmjs.org/deep-is/-/deep-is-0.1.3.tgz",
+      "dev": true
+    },
+    "deepmerge": {
+      "version": "1.3.2",
+      "from": "deepmerge@>=1.3.0 <2.0.0",
+      "resolved": "https://registry.npmjs.org/deepmerge/-/deepmerge-1.3.2.tgz",
+      "dev": true
+    },
+    "default-require-extensions": {
+      "version": "1.0.0",
+      "from": "default-require-extensions@>=1.0.0 <2.0.0",
+      "resolved": "https://registry.npmjs.org/default-require-extensions/-/default-require-extensions-1.0.0.tgz",
+      "dev": true,
+      "dependencies": {
+        "strip-bom": {
+          "version": "2.0.0",
+          "from": "strip-bom@>=2.0.0 <3.0.0",
+          "resolved": "https://registry.npmjs.org/strip-bom/-/strip-bom-2.0.0.tgz",
+          "dev": true
+        }
+      }
+    },
+    "define-properties": {
+      "version": "1.1.2",
+      "from": "define-properties@>=1.1.2 <2.0.0",
+      "resolved": "https://registry.npmjs.org/define-properties/-/define-properties-1.1.2.tgz",
+      "dev": true
+    },
+    "del": {
+      "version": "2.2.2",
+      "from": "del@>=2.0.2 <3.0.0",
+      "resolved": "https://registry.npmjs.org/del/-/del-2.2.2.tgz",
+      "dev": true,
+      "dependencies": {
+        "globby": {
+          "version": "5.0.0",
+          "from": "globby@>=5.0.0 <6.0.0",
+          "resolved": "https://registry.npmjs.org/globby/-/globby-5.0.0.tgz",
+          "dev": true
+        }
+      }
+    },
+    "delayed-stream": {
+      "version": "1.0.0",
+      "from": "delayed-stream@>=1.0.0 <1.1.0",
+      "resolved": "https://registry.npmjs.org/delayed-stream/-/delayed-stream-1.0.0.tgz"
+    },
+    "detect-indent": {
+      "version": "4.0.0",
+      "from": "detect-indent@>=4.0.0 <5.0.0",
+      "resolved": "https://registry.npmjs.org/detect-indent/-/detect-indent-4.0.0.tgz",
+      "dev": true
+    },
+    "diacritics-map": {
+      "version": "0.1.0",
+      "from": "diacritics-map@>=0.1.0 <0.2.0",
+      "resolved": "https://registry.npmjs.org/diacritics-map/-/diacritics-map-0.1.0.tgz",
+      "dev": true
+    },
+    "diff": {
+      "version": "3.2.0",
+      "from": "diff@>=3.0.0 <4.0.0",
+      "resolved": "https://registry.npmjs.org/diff/-/diff-3.2.0.tgz",
+      "dev": true
+    },
+    "doctrine": {
+      "version": "2.0.0",
+      "from": "doctrine@>=2.0.0 <3.0.0",
+      "resolved": "https://registry.npmjs.org/doctrine/-/doctrine-2.0.0.tgz",
+      "dev": true
+    },
+    "double-ended-queue": {
+      "version": "2.1.0-0",
+      "from": "double-ended-queue@>=2.1.0-0 <3.0.0",
+      "resolved": "https://registry.npmjs.org/double-ended-queue/-/double-ended-queue-2.1.0-0.tgz",
+      "dev": true
+    },
+    "download": {
+      "version": "5.0.3",
+      "from": "download@>=5.0.2 <6.0.0",
+      "resolved": "https://registry.npmjs.org/download/-/download-5.0.3.tgz"
+    },
+    "duplexer3": {
+      "version": "0.1.4",
+      "from": "duplexer3@>=0.1.4 <0.2.0",
+      "resolved": "https://registry.npmjs.org/duplexer3/-/duplexer3-0.1.4.tgz"
+    },
+    "ecc-jsbn": {
+      "version": "0.1.1",
+      "from": "ecc-jsbn@>=0.1.1 <0.2.0",
+      "resolved": "https://registry.npmjs.org/ecc-jsbn/-/ecc-jsbn-0.1.1.tgz",
+      "dev": true,
+      "optional": true
+    },
+    "encoding": {
+      "version": "0.1.12",
+      "from": "encoding@>=0.1.11 <0.2.0",
+      "resolved": "https://registry.npmjs.org/encoding/-/encoding-0.1.12.tgz"
+    },
+    "end-of-stream": {
+      "version": "1.4.0",
+      "from": "end-of-stream@>=1.0.0 <2.0.0",
+      "resolved": "https://registry.npmjs.org/end-of-stream/-/end-of-stream-1.4.0.tgz"
+    },
+    "errno": {
+      "version": "0.1.4",
+      "from": "errno@>=0.1.1 <0.2.0-0",
+      "resolved": "https://registry.npmjs.org/errno/-/errno-0.1.4.tgz",
+      "dev": true
+    },
+    "error-ex": {
+      "version": "1.3.1",
+      "from": "error-ex@>=1.2.0 <2.0.0",
+      "resolved": "https://registry.npmjs.org/error-ex/-/error-ex-1.3.1.tgz",
+      "dev": true
+    },
+    "es-abstract": {
+      "version": "1.7.0",
+      "from": "es-abstract@>=1.7.0 <2.0.0",
+      "resolved": "https://registry.npmjs.org/es-abstract/-/es-abstract-1.7.0.tgz",
+      "dev": true
+    },
+    "es-to-primitive": {
+      "version": "1.1.1",
+      "from": "es-to-primitive@>=1.1.1 <2.0.0",
+      "resolved": "https://registry.npmjs.org/es-to-primitive/-/es-to-primitive-1.1.1.tgz",
+      "dev": true
+    },
+    "es5-ext": {
+      "version": "0.10.23",
+      "from": "es5-ext@>=0.10.14 <0.11.0",
+      "resolved": "https://registry.npmjs.org/es5-ext/-/es5-ext-0.10.23.tgz",
+      "dev": true
+    },
+    "es6-iterator": {
+      "version": "2.0.1",
+      "from": "es6-iterator@>=2.0.1 <2.1.0",
+      "resolved": "https://registry.npmjs.org/es6-iterator/-/es6-iterator-2.0.1.tgz",
+      "dev": true
+    },
+    "es6-map": {
+      "version": "0.1.5",
+      "from": "es6-map@>=0.1.3 <0.2.0",
+      "resolved": "https://registry.npmjs.org/es6-map/-/es6-map-0.1.5.tgz",
+      "dev": true
+    },
+    "es6-promise": {
+      "version": "3.0.2",
+      "from": "es6-promise@>=3.0.2 <3.1.0",
+      "resolved": "https://registry.npmjs.org/es6-promise/-/es6-promise-3.0.2.tgz",
+      "dev": true
+    },
+    "es6-set": {
+      "version": "0.1.5",
+      "from": "es6-set@>=0.1.5 <0.2.0",
+      "resolved": "https://registry.npmjs.org/es6-set/-/es6-set-0.1.5.tgz",
+      "dev": true
+    },
+    "es6-symbol": {
+      "version": "3.1.1",
+      "from": "es6-symbol@>=3.1.1 <3.2.0",
+      "resolved": "https://registry.npmjs.org/es6-symbol/-/es6-symbol-3.1.1.tgz",
+      "dev": true
+    },
+    "es6-weak-map": {
+      "version": "2.0.2",
+      "from": "es6-weak-map@>=2.0.1 <3.0.0",
+      "resolved": "https://registry.npmjs.org/es6-weak-map/-/es6-weak-map-2.0.2.tgz",
+      "dev": true
+    },
+    "escape-string-regexp": {
+      "version": "1.0.5",
+      "from": "escape-string-regexp@>=1.0.2 <2.0.0",
+      "resolved": "https://registry.npmjs.org/escape-string-regexp/-/escape-string-regexp-1.0.5.tgz"
+    },
+    "escodegen": {
+      "version": "1.8.1",
+      "from": "escodegen@>=1.8.0 <1.9.0",
+      "resolved": "https://registry.npmjs.org/escodegen/-/escodegen-1.8.1.tgz",
+      "dev": true,
+      "dependencies": {
+        "esprima": {
+          "version": "2.7.3",
+          "from": "esprima@>=2.7.1 <3.0.0",
+          "resolved": "https://registry.npmjs.org/esprima/-/esprima-2.7.3.tgz",
+          "dev": true
+        },
+        "estraverse": {
+          "version": "1.9.3",
+          "from": "estraverse@>=1.9.1 <2.0.0",
+          "resolved": "https://registry.npmjs.org/estraverse/-/estraverse-1.9.3.tgz",
+          "dev": true
+        }
+      }
+    },
+    "escope": {
+      "version": "3.6.0",
+      "from": "escope@>=3.6.0 <4.0.0",
+      "resolved": "https://registry.npmjs.org/escope/-/escope-3.6.0.tgz",
+      "dev": true
+    },
+    "eslint": {
+      "version": "3.19.0",
+      "from": "eslint@>=3.3.1 <4.0.0",
+      "resolved": "https://registry.npmjs.org/eslint/-/eslint-3.19.0.tgz",
+      "dev": true,
+      "dependencies": {
+        "shelljs": {
+          "version": "0.7.7",
+          "from": "shelljs@>=0.7.5 <0.8.0",
+          "resolved": "https://registry.npmjs.org/shelljs/-/shelljs-0.7.7.tgz",
+          "dev": true
+        }
+      }
+    },
+    "eslint-config-airbnb": {
+      "version": "10.0.1",
+      "from": "eslint-config-airbnb@>=10.0.1 <11.0.0",
+      "resolved": "https://registry.npmjs.org/eslint-config-airbnb/-/eslint-config-airbnb-10.0.1.tgz",
+      "dev": true
+    },
+    "eslint-config-airbnb-base": {
+      "version": "5.0.3",
+      "from": "eslint-config-airbnb-base@>=5.0.2 <6.0.0",
+      "resolved": "https://registry.npmjs.org/eslint-config-airbnb-base/-/eslint-config-airbnb-base-5.0.3.tgz",
+      "dev": true
+    },
+    "eslint-import-resolver-node": {
+      "version": "0.2.3",
+      "from": "eslint-import-resolver-node@>=0.2.0 <0.3.0",
+      "resolved": "https://registry.npmjs.org/eslint-import-resolver-node/-/eslint-import-resolver-node-0.2.3.tgz",
+      "dev": true
+    },
+    "eslint-plugin-import": {
+      "version": "1.16.0",
+      "from": "eslint-plugin-import@>=1.13.0 <2.0.0",
+      "resolved": "https://registry.npmjs.org/eslint-plugin-import/-/eslint-plugin-import-1.16.0.tgz",
+      "dev": true,
+      "dependencies": {
+        "doctrine": {
+          "version": "1.3.0",
+          "from": "doctrine@>=1.3.0 <1.4.0",
+          "resolved": "https://registry.npmjs.org/doctrine/-/doctrine-1.3.0.tgz",
+          "dev": true
+        }
+      }
+    },
+    "eslint-plugin-jsx-a11y": {
+      "version": "2.2.3",
+      "from": "eslint-plugin-jsx-a11y@>=2.1.0 <3.0.0",
+      "resolved": "https://registry.npmjs.org/eslint-plugin-jsx-a11y/-/eslint-plugin-jsx-a11y-2.2.3.tgz",
+      "dev": true
+    },
+    "eslint-plugin-react": {
+      "version": "6.10.3",
+      "from": "eslint-plugin-react@>=6.1.1 <7.0.0",
+      "resolved": "https://registry.npmjs.org/eslint-plugin-react/-/eslint-plugin-react-6.10.3.tgz",
+      "dev": true,
+      "dependencies": {
+        "doctrine": {
+          "version": "1.5.0",
+          "from": "doctrine@>=1.2.2 <2.0.0",
+          "resolved": "https://registry.npmjs.org/doctrine/-/doctrine-1.5.0.tgz",
+          "dev": true
+        }
+      }
+    },
+    "espree": {
+      "version": "3.4.3",
+      "from": "espree@>=3.4.0 <4.0.0",
+      "resolved": "https://registry.npmjs.org/espree/-/espree-3.4.3.tgz",
+      "dev": true
+    },
+    "esprima": {
+      "version": "3.1.3",
+      "from": "esprima@>=3.1.1 <4.0.0",
+      "resolved": "https://registry.npmjs.org/esprima/-/esprima-3.1.3.tgz"
+    },
+    "esquery": {
+      "version": "1.0.0",
+      "from": "esquery@>=1.0.0 <2.0.0",
+      "resolved": "https://registry.npmjs.org/esquery/-/esquery-1.0.0.tgz",
+      "dev": true
+    },
+    "esrecurse": {
+      "version": "4.1.0",
+      "from": "esrecurse@>=4.1.0 <5.0.0",
+      "resolved": "https://registry.npmjs.org/esrecurse/-/esrecurse-4.1.0.tgz",
+      "dev": true,
+      "dependencies": {
+        "estraverse": {
+          "version": "4.1.1",
+          "from": "estraverse@>=4.1.0 <4.2.0",
+          "resolved": "https://registry.npmjs.org/estraverse/-/estraverse-4.1.1.tgz",
+          "dev": true
+        }
+      }
+    },
+    "estraverse": {
+      "version": "4.2.0",
+      "from": "estraverse@>=4.2.0 <5.0.0",
+      "resolved": "https://registry.npmjs.org/estraverse/-/estraverse-4.2.0.tgz",
+      "dev": true
+    },
+    "esutils": {
+      "version": "2.0.2",
+      "from": "esutils@>=2.0.2 <3.0.0",
+      "resolved": "https://registry.npmjs.org/esutils/-/esutils-2.0.2.tgz",
+      "dev": true
+    },
+    "event-emitter": {
+      "version": "0.3.5",
+      "from": "event-emitter@>=0.3.5 <0.4.0",
+      "resolved": "https://registry.npmjs.org/event-emitter/-/event-emitter-0.3.5.tgz",
+      "dev": true
+    },
+    "exec-sh": {
+      "version": "0.2.0",
+      "from": "exec-sh@>=0.2.0 <0.3.0",
+      "resolved": "https://registry.npmjs.org/exec-sh/-/exec-sh-0.2.0.tgz",
+      "dev": true
+    },
+    "exit-hook": {
+      "version": "1.1.1",
+      "from": "exit-hook@>=1.0.0 <2.0.0",
+      "resolved": "https://registry.npmjs.org/exit-hook/-/exit-hook-1.1.1.tgz",
+      "dev": true
+    },
+    "expand-brackets": {
+      "version": "0.1.5",
+      "from": "expand-brackets@>=0.1.4 <0.2.0",
+      "resolved": "https://registry.npmjs.org/expand-brackets/-/expand-brackets-0.1.5.tgz",
+      "dev": true
+    },
+    "expand-range": {
+      "version": "1.8.2",
+      "from": "expand-range@>=1.8.1 <2.0.0",
+      "resolved": "https://registry.npmjs.org/expand-range/-/expand-range-1.8.2.tgz",
+      "dev": true
+    },
+    "extend": {
+      "version": "3.0.1",
+      "from": "extend@>=3.0.0 <4.0.0",
+      "resolved": "https://registry.npmjs.org/extend/-/extend-3.0.1.tgz"
+    },
+    "extend-shallow": {
+      "version": "2.0.1",
+      "from": "extend-shallow@>=2.0.1 <3.0.0",
+      "resolved": "https://registry.npmjs.org/extend-shallow/-/extend-shallow-2.0.1.tgz",
+      "dev": true
+    },
+    "extglob": {
+      "version": "0.3.2",
+      "from": "extglob@>=0.3.1 <0.4.0",
+      "resolved": "https://registry.npmjs.org/extglob/-/extglob-0.3.2.tgz",
+      "dev": true
+    },
+    "extsprintf": {
+      "version": "1.0.2",
+      "from": "extsprintf@1.0.2",
+      "resolved": "https://registry.npmjs.org/extsprintf/-/extsprintf-1.0.2.tgz",
+      "dev": true
+    },
+    "fast-levenshtein": {
+      "version": "2.0.6",
+      "from": "fast-levenshtein@>=2.0.4 <2.1.0",
+      "resolved": "https://registry.npmjs.org/fast-levenshtein/-/fast-levenshtein-2.0.6.tgz",
+      "dev": true
+    },
+    "fb-watchman": {
+      "version": "1.9.2",
+      "from": "fb-watchman@>=1.9.0 <2.0.0",
+      "resolved": "https://registry.npmjs.org/fb-watchman/-/fb-watchman-1.9.2.tgz",
+      "dev": true
+    },
+    "fd-slicer": {
+      "version": "1.0.1",
+      "from": "fd-slicer@>=1.0.1 <1.1.0",
+      "resolved": "https://registry.npmjs.org/fd-slicer/-/fd-slicer-1.0.1.tgz"
+    },
+    "figures": {
+      "version": "1.7.0",
+      "from": "figures@>=1.3.5 <2.0.0",
+      "resolved": "https://registry.npmjs.org/figures/-/figures-1.7.0.tgz",
+      "dev": true
+    },
+    "file-entry-cache": {
+      "version": "2.0.0",
+      "from": "file-entry-cache@>=2.0.0 <3.0.0",
+      "resolved": "https://registry.npmjs.org/file-entry-cache/-/file-entry-cache-2.0.0.tgz",
+      "dev": true
+    },
+    "file-type": {
+      "version": "3.9.0",
+      "from": "file-type@>=3.8.0 <4.0.0",
+      "resolved": "https://registry.npmjs.org/file-type/-/file-type-3.9.0.tgz"
+    },
+    "filename-regex": {
+      "version": "2.0.1",
+      "from": "filename-regex@>=2.0.0 <3.0.0",
+      "resolved": "https://registry.npmjs.org/filename-regex/-/filename-regex-2.0.1.tgz",
+      "dev": true
+    },
+    "filename-reserved-regex": {
+      "version": "2.0.0",
+      "from": "filename-reserved-regex@>=2.0.0 <3.0.0",
+      "resolved": "https://registry.npmjs.org/filename-reserved-regex/-/filename-reserved-regex-2.0.0.tgz"
+    },
+    "filenamify": {
+      "version": "2.0.0",
+      "from": "filenamify@>=2.0.0 <3.0.0",
+      "resolved": "https://registry.npmjs.org/filenamify/-/filenamify-2.0.0.tgz"
+    },
+    "fileset": {
+      "version": "2.0.3",
+      "from": "fileset@>=2.0.2 <3.0.0",
+      "resolved": "https://registry.npmjs.org/fileset/-/fileset-2.0.3.tgz",
+      "dev": true
+    },
+    "filesize": {
+      "version": "3.5.10",
+      "from": "filesize@>=3.3.0 <4.0.0",
+      "resolved": "https://registry.npmjs.org/filesize/-/filesize-3.5.10.tgz"
+    },
+    "fill-keys": {
+      "version": "1.0.2",
+      "from": "fill-keys@>=1.0.2 <2.0.0",
+      "resolved": "https://registry.npmjs.org/fill-keys/-/fill-keys-1.0.2.tgz",
+      "dev": true
+    },
+    "fill-range": {
+      "version": "2.2.3",
+      "from": "fill-range@>=2.1.0 <3.0.0",
+      "resolved": "https://registry.npmjs.org/fill-range/-/fill-range-2.2.3.tgz",
+      "dev": true
+    },
+    "find-up": {
+      "version": "1.1.2",
+      "from": "find-up@>=1.0.0 <2.0.0",
+      "resolved": "https://registry.npmjs.org/find-up/-/find-up-1.1.2.tgz",
+      "dev": true
+    },
+    "flat-cache": {
+      "version": "1.2.2",
+      "from": "flat-cache@>=1.2.1 <2.0.0",
+      "resolved": "https://registry.npmjs.org/flat-cache/-/flat-cache-1.2.2.tgz",
+      "dev": true
+    },
+    "for-in": {
+      "version": "1.0.2",
+      "from": "for-in@>=1.0.1 <2.0.0",
+      "resolved": "https://registry.npmjs.org/for-in/-/for-in-1.0.2.tgz",
+      "dev": true
+    },
+    "for-own": {
+      "version": "0.1.5",
+      "from": "for-own@>=0.1.4 <0.2.0",
+      "resolved": "https://registry.npmjs.org/for-own/-/for-own-0.1.5.tgz",
+      "dev": true
+    },
+    "foreach": {
+      "version": "2.0.5",
+      "from": "foreach@>=2.0.5 <3.0.0",
+      "resolved": "https://registry.npmjs.org/foreach/-/foreach-2.0.5.tgz",
+      "dev": true
+    },
+    "forever-agent": {
+      "version": "0.6.1",
+      "from": "forever-agent@>=0.6.1 <0.7.0",
+      "resolved": "https://registry.npmjs.org/forever-agent/-/forever-agent-0.6.1.tgz",
+      "dev": true
+    },
+    "form-data": {
+      "version": "2.1.4",
+      "from": "form-data@>=2.1.1 <3.0.0",
+      "resolved": "https://registry.npmjs.org/form-data/-/form-data-2.1.4.tgz"
+    },
+    "formatio": {
+      "version": "1.1.1",
+      "from": "formatio@1.1.1",
+      "resolved": "https://registry.npmjs.org/formatio/-/formatio-1.1.1.tgz",
+      "dev": true
+    },
+    "formidable": {
+      "version": "1.1.1",
+      "from": "formidable@>=1.1.1 <2.0.0",
+      "resolved": "https://registry.npmjs.org/formidable/-/formidable-1.1.1.tgz"
+    },
+    "fs-extra": {
+      "version": "0.26.7",
+      "from": "fs-extra@>=0.26.7 <0.27.0",
+      "resolved": "https://registry.npmjs.org/fs-extra/-/fs-extra-0.26.7.tgz"
+    },
+    "fs.realpath": {
+      "version": "1.0.0",
+      "from": "fs.realpath@>=1.0.0 <2.0.0",
+      "resolved": "https://registry.npmjs.org/fs.realpath/-/fs.realpath-1.0.0.tgz"
+    },
+    "function-bind": {
+      "version": "1.1.0",
+      "from": "function-bind@>=1.0.2 <2.0.0",
+      "resolved": "https://registry.npmjs.org/function-bind/-/function-bind-1.1.0.tgz",
+      "dev": true
+    },
+    "generate-function": {
+      "version": "2.0.0",
+      "from": "generate-function@>=2.0.0 <3.0.0",
+      "resolved": "https://registry.npmjs.org/generate-function/-/generate-function-2.0.0.tgz",
+      "dev": true
+    },
+    "generate-object-property": {
+      "version": "1.2.0",
+      "from": "generate-object-property@>=1.1.0 <2.0.0",
+      "resolved": "https://registry.npmjs.org/generate-object-property/-/generate-object-property-1.2.0.tgz",
+      "dev": true
+    },
+    "get-caller-file": {
+      "version": "1.0.2",
+      "from": "get-caller-file@>=1.0.1 <2.0.0",
+      "resolved": "https://registry.npmjs.org/get-caller-file/-/get-caller-file-1.0.2.tgz",
+      "dev": true
+    },
+    "get-proxy": {
+      "version": "1.1.0",
+      "from": "get-proxy@>=1.0.1 <2.0.0",
+      "resolved": "https://registry.npmjs.org/get-proxy/-/get-proxy-1.1.0.tgz"
+    },
+    "get-stdin": {
+      "version": "5.0.1",
+      "from": "get-stdin@>=5.0.1 <6.0.0",
+      "resolved": "https://registry.npmjs.org/get-stdin/-/get-stdin-5.0.1.tgz"
+    },
+    "get-stream": {
+      "version": "3.0.0",
+      "from": "get-stream@>=3.0.0 <4.0.0",
+      "resolved": "https://registry.npmjs.org/get-stream/-/get-stream-3.0.0.tgz"
+    },
+    "getpass": {
+      "version": "0.1.7",
+      "from": "getpass@>=0.1.1 <0.2.0",
+      "resolved": "https://registry.npmjs.org/getpass/-/getpass-0.1.7.tgz",
+      "dev": true,
+      "dependencies": {
+        "assert-plus": {
+          "version": "1.0.0",
+          "from": "assert-plus@>=1.0.0 <2.0.0",
+          "resolved": "https://registry.npmjs.org/assert-plus/-/assert-plus-1.0.0.tgz",
+          "dev": true
+        }
+      }
+    },
+    "glob": {
+      "version": "7.1.2",
+      "from": "glob@>=7.0.0 <8.0.0",
+      "resolved": "https://registry.npmjs.org/glob/-/glob-7.1.2.tgz"
+    },
+    "glob-base": {
+      "version": "0.3.0",
+      "from": "glob-base@>=0.3.0 <0.4.0",
+      "resolved": "https://registry.npmjs.org/glob-base/-/glob-base-0.3.0.tgz",
+      "dev": true
+    },
+    "glob-parent": {
+      "version": "2.0.0",
+      "from": "glob-parent@>=2.0.0 <3.0.0",
+      "resolved": "https://registry.npmjs.org/glob-parent/-/glob-parent-2.0.0.tgz",
+      "dev": true
+    },
+    "globals": {
+      "version": "9.17.0",
+      "from": "globals@>=9.14.0 <10.0.0",
+      "resolved": "https://registry.npmjs.org/globals/-/globals-9.17.0.tgz",
+      "dev": true
+    },
+    "globby": {
+      "version": "6.1.0",
+      "from": "globby@>=6.1.0 <7.0.0",
+      "resolved": "https://registry.npmjs.org/globby/-/globby-6.1.0.tgz"
+    },
+    "got": {
+      "version": "6.7.1",
+      "from": "got@>=6.3.0 <7.0.0",
+      "resolved": "https://registry.npmjs.org/got/-/got-6.7.1.tgz"
+    },
+    "graceful-fs": {
+      "version": "4.1.11",
+      "from": "graceful-fs@>=4.1.0 <5.0.0",
+      "resolved": "https://registry.npmjs.org/graceful-fs/-/graceful-fs-4.1.11.tgz"
+    },
+    "graceful-readlink": {
+      "version": "1.0.1",
+      "from": "graceful-readlink@>=1.0.0",
+      "resolved": "https://registry.npmjs.org/graceful-readlink/-/graceful-readlink-1.0.1.tgz"
+    },
+    "graphlib": {
+      "version": "2.1.1",
+      "from": "graphlib@>=2.1.1 <3.0.0",
+      "resolved": "https://registry.npmjs.org/graphlib/-/graphlib-2.1.1.tgz"
+    },
+    "gray-matter": {
+      "version": "2.1.1",
+      "from": "gray-matter@>=2.1.0 <3.0.0",
+      "resolved": "https://registry.npmjs.org/gray-matter/-/gray-matter-2.1.1.tgz",
+      "dev": true
+    },
+    "growl": {
+      "version": "1.9.2",
+      "from": "growl@1.9.2",
+      "resolved": "https://registry.npmjs.org/growl/-/growl-1.9.2.tgz",
+      "dev": true
+    },
+    "growly": {
+      "version": "1.3.0",
+      "from": "growly@>=1.2.0 <2.0.0",
+      "resolved": "https://registry.npmjs.org/growly/-/growly-1.3.0.tgz",
+      "dev": true
+    },
+    "handlebars": {
+      "version": "4.0.10",
+      "from": "handlebars@>=4.0.1 <5.0.0",
+      "resolved": "https://registry.npmjs.org/handlebars/-/handlebars-4.0.10.tgz",
+      "dev": true,
+      "dependencies": {
+        "source-map": {
+          "version": "0.4.4",
+          "from": "source-map@>=0.4.4 <0.5.0",
+          "resolved": "https://registry.npmjs.org/source-map/-/source-map-0.4.4.tgz",
+          "dev": true
+        }
+      }
+    },
+    "har-validator": {
+      "version": "2.0.6",
+      "from": "har-validator@>=2.0.6 <2.1.0",
+      "resolved": "https://registry.npmjs.org/har-validator/-/har-validator-2.0.6.tgz",
+      "dev": true,
+      "dependencies": {
+        "commander": {
+          "version": "2.9.0",
+          "from": "commander@>=2.9.0 <3.0.0",
+          "resolved": "https://registry.npmjs.org/commander/-/commander-2.9.0.tgz",
+          "dev": true
+        }
+      }
+    },
+    "has": {
+      "version": "1.0.1",
+      "from": "has@>=1.0.1 <2.0.0",
+      "resolved": "https://registry.npmjs.org/has/-/has-1.0.1.tgz",
+      "dev": true
+    },
+    "has-ansi": {
+      "version": "2.0.0",
+      "from": "has-ansi@>=2.0.0 <3.0.0",
+      "resolved": "https://registry.npmjs.org/has-ansi/-/has-ansi-2.0.0.tgz"
+    },
+    "has-flag": {
+      "version": "1.0.0",
+      "from": "has-flag@>=1.0.0 <2.0.0",
+      "resolved": "https://registry.npmjs.org/has-flag/-/has-flag-1.0.0.tgz",
+      "dev": true
+    },
+    "hawk": {
+      "version": "3.1.3",
+      "from": "hawk@>=3.1.3 <3.2.0",
+      "resolved": "https://registry.npmjs.org/hawk/-/hawk-3.1.3.tgz",
+      "dev": true
+    },
+    "hoek": {
+      "version": "2.16.3",
+      "from": "hoek@>=2.0.0 <3.0.0",
+      "resolved": "https://registry.npmjs.org/hoek/-/hoek-2.16.3.tgz",
+      "dev": true
+    },
+    "home-or-tmp": {
+      "version": "2.0.0",
+      "from": "home-or-tmp@>=2.0.0 <3.0.0",
+      "resolved": "https://registry.npmjs.org/home-or-tmp/-/home-or-tmp-2.0.0.tgz",
+      "dev": true
+    },
+    "hosted-git-info": {
+      "version": "2.4.2",
+      "from": "hosted-git-info@>=2.1.4 <3.0.0",
+      "resolved": "https://registry.npmjs.org/hosted-git-info/-/hosted-git-info-2.4.2.tgz",
+      "dev": true
+    },
+    "html-encoding-sniffer": {
+      "version": "1.0.1",
+      "from": "html-encoding-sniffer@>=1.0.1 <2.0.0",
+      "resolved": "https://registry.npmjs.org/html-encoding-sniffer/-/html-encoding-sniffer-1.0.1.tgz",
+      "dev": true
+    },
+    "http-basic": {
+      "version": "2.5.1",
+      "from": "http-basic@>=2.5.1 <3.0.0",
+      "resolved": "https://registry.npmjs.org/http-basic/-/http-basic-2.5.1.tgz",
+      "dev": true
+    },
+    "http-response-object": {
+      "version": "1.1.0",
+      "from": "http-response-object@>=1.0.1 <2.0.0",
+      "resolved": "https://registry.npmjs.org/http-response-object/-/http-response-object-1.1.0.tgz",
+      "dev": true
+    },
+    "http-signature": {
+      "version": "1.1.1",
+      "from": "http-signature@>=1.1.0 <1.2.0",
+      "resolved": "https://registry.npmjs.org/http-signature/-/http-signature-1.1.1.tgz",
+      "dev": true
+    },
+    "https-proxy-agent": {
+      "version": "1.0.0",
+      "from": "https-proxy-agent@>=1.0.0 <2.0.0",
+      "resolved": "https://registry.npmjs.org/https-proxy-agent/-/https-proxy-agent-1.0.0.tgz"
+    },
+    "iconv-lite": {
+      "version": "0.4.17",
+      "from": "iconv-lite@>=0.4.13 <0.5.0",
+      "resolved": "https://registry.npmjs.org/iconv-lite/-/iconv-lite-0.4.17.tgz"
+    },
+    "ieee754": {
+      "version": "1.1.8",
+      "from": "ieee754@>=1.1.4 <2.0.0",
+      "resolved": "https://registry.npmjs.org/ieee754/-/ieee754-1.1.8.tgz"
+    },
+    "ignore": {
+      "version": "3.3.3",
+      "from": "ignore@>=3.2.0 <4.0.0",
+      "resolved": "https://registry.npmjs.org/ignore/-/ignore-3.3.3.tgz",
+      "dev": true
+    },
+    "immediate": {
+      "version": "3.0.6",
+      "from": "immediate@>=3.0.5 <3.1.0",
+      "resolved": "https://registry.npmjs.org/immediate/-/immediate-3.0.6.tgz",
+      "dev": true
+    },
+    "imurmurhash": {
+      "version": "0.1.4",
+      "from": "imurmurhash@>=0.1.4 <0.2.0",
+      "resolved": "https://registry.npmjs.org/imurmurhash/-/imurmurhash-0.1.4.tgz"
+    },
+    "inflight": {
+      "version": "1.0.6",
+      "from": "inflight@>=1.0.4 <2.0.0",
+      "resolved": "https://registry.npmjs.org/inflight/-/inflight-1.0.6.tgz"
+    },
+    "inherits": {
+      "version": "2.0.3",
+      "from": "inherits@>=2.0.0 <3.0.0",
+      "resolved": "https://registry.npmjs.org/inherits/-/inherits-2.0.3.tgz"
+    },
+    "ini": {
+      "version": "1.3.4",
+      "from": "ini@>=1.3.0 <1.4.0",
+      "resolved": "https://registry.npmjs.org/ini/-/ini-1.3.4.tgz"
+    },
+    "inquirer": {
+      "version": "0.12.0",
+      "from": "inquirer@>=0.12.0 <0.13.0",
+      "resolved": "https://registry.npmjs.org/inquirer/-/inquirer-0.12.0.tgz",
+      "dev": true
+    },
+    "interpret": {
+      "version": "1.0.3",
+      "from": "interpret@>=1.0.0 <2.0.0",
+      "resolved": "https://registry.npmjs.org/interpret/-/interpret-1.0.3.tgz",
+      "dev": true
+    },
+    "invariant": {
+      "version": "2.2.2",
+      "from": "invariant@>=2.2.0 <3.0.0",
+      "resolved": "https://registry.npmjs.org/invariant/-/invariant-2.2.2.tgz",
+      "dev": true
+    },
+    "invert-kv": {
+      "version": "1.0.0",
+      "from": "invert-kv@>=1.0.0 <2.0.0",
+      "resolved": "https://registry.npmjs.org/invert-kv/-/invert-kv-1.0.0.tgz",
+      "dev": true
+    },
+    "is-arrayish": {
+      "version": "0.2.1",
+      "from": "is-arrayish@>=0.2.1 <0.3.0",
+      "resolved": "https://registry.npmjs.org/is-arrayish/-/is-arrayish-0.2.1.tgz",
+      "dev": true
+    },
+    "is-buffer": {
+      "version": "1.1.5",
+      "from": "is-buffer@>=1.1.5 <2.0.0",
+      "resolved": "https://registry.npmjs.org/is-buffer/-/is-buffer-1.1.5.tgz",
+      "dev": true
+    },
+    "is-builtin-module": {
+      "version": "1.0.0",
+      "from": "is-builtin-module@>=1.0.0 <2.0.0",
+      "resolved": "https://registry.npmjs.org/is-builtin-module/-/is-builtin-module-1.0.0.tgz",
+      "dev": true
+    },
+    "is-callable": {
+      "version": "1.1.3",
+      "from": "is-callable@>=1.1.3 <2.0.0",
+      "resolved": "https://registry.npmjs.org/is-callable/-/is-callable-1.1.3.tgz",
+      "dev": true
+    },
+    "is-ci": {
+      "version": "1.0.10",
+      "from": "is-ci@>=1.0.9 <2.0.0",
+      "resolved": "https://registry.npmjs.org/is-ci/-/is-ci-1.0.10.tgz",
+      "dev": true
+    },
+    "is-date-object": {
+      "version": "1.0.1",
+      "from": "is-date-object@>=1.0.1 <2.0.0",
+      "resolved": "https://registry.npmjs.org/is-date-object/-/is-date-object-1.0.1.tgz",
+      "dev": true
+    },
+    "is-dotfile": {
+      "version": "1.0.3",
+      "from": "is-dotfile@>=1.0.0 <2.0.0",
+      "resolved": "https://registry.npmjs.org/is-dotfile/-/is-dotfile-1.0.3.tgz",
+      "dev": true
+    },
+    "is-equal-shallow": {
+      "version": "0.1.3",
+      "from": "is-equal-shallow@>=0.1.3 <0.2.0",
+      "resolved": "https://registry.npmjs.org/is-equal-shallow/-/is-equal-shallow-0.1.3.tgz",
+      "dev": true
+    },
+    "is-extendable": {
+      "version": "0.1.1",
+      "from": "is-extendable@>=0.1.1 <0.2.0",
+      "resolved": "https://registry.npmjs.org/is-extendable/-/is-extendable-0.1.1.tgz",
+      "dev": true
+    },
+    "is-extglob": {
+      "version": "1.0.0",
+      "from": "is-extglob@>=1.0.0 <2.0.0",
+      "resolved": "https://registry.npmjs.org/is-extglob/-/is-extglob-1.0.0.tgz",
+      "dev": true
+    },
+    "is-finite": {
+      "version": "1.0.2",
+      "from": "is-finite@>=1.0.0 <2.0.0",
+      "resolved": "https://registry.npmjs.org/is-finite/-/is-finite-1.0.2.tgz",
+      "dev": true
+    },
+    "is-fullwidth-code-point": {
+      "version": "1.0.0",
+      "from": "is-fullwidth-code-point@>=1.0.0 <2.0.0",
+      "resolved": "https://registry.npmjs.org/is-fullwidth-code-point/-/is-fullwidth-code-point-1.0.0.tgz",
+      "dev": true
+    },
+    "is-glob": {
+      "version": "2.0.1",
+      "from": "is-glob@>=2.0.1 <3.0.0",
+      "resolved": "https://registry.npmjs.org/is-glob/-/is-glob-2.0.1.tgz",
+      "dev": true
+    },
+    "is-local-path": {
+      "version": "0.1.6",
+      "from": "is-local-path@>=0.1.6 <0.2.0",
+      "resolved": "https://registry.npmjs.org/is-local-path/-/is-local-path-0.1.6.tgz",
+      "dev": true
+    },
+    "is-my-json-valid": {
+      "version": "2.16.0",
+      "from": "is-my-json-valid@>=2.12.4 <3.0.0",
+      "resolved": "https://registry.npmjs.org/is-my-json-valid/-/is-my-json-valid-2.16.0.tgz",
+      "dev": true
+    },
+    "is-natural-number": {
+      "version": "4.0.1",
+      "from": "is-natural-number@>=4.0.1 <5.0.0",
+      "resolved": "https://registry.npmjs.org/is-natural-number/-/is-natural-number-4.0.1.tgz"
+    },
+    "is-number": {
+      "version": "2.1.0",
+      "from": "is-number@>=2.1.0 <3.0.0",
+      "resolved": "https://registry.npmjs.org/is-number/-/is-number-2.1.0.tgz",
+      "dev": true
+    },
+    "is-object": {
+      "version": "1.0.1",
+      "from": "is-object@>=1.0.1 <1.1.0",
+      "resolved": "https://registry.npmjs.org/is-object/-/is-object-1.0.1.tgz",
+      "dev": true
+    },
+    "is-path-cwd": {
+      "version": "1.0.0",
+      "from": "is-path-cwd@>=1.0.0 <2.0.0",
+      "resolved": "https://registry.npmjs.org/is-path-cwd/-/is-path-cwd-1.0.0.tgz",
+      "dev": true
+    },
+    "is-path-in-cwd": {
+      "version": "1.0.0",
+      "from": "is-path-in-cwd@>=1.0.0 <2.0.0",
+      "resolved": "https://registry.npmjs.org/is-path-in-cwd/-/is-path-in-cwd-1.0.0.tgz",
+      "dev": true
+    },
+    "is-path-inside": {
+      "version": "1.0.0",
+      "from": "is-path-inside@>=1.0.0 <2.0.0",
+      "resolved": "https://registry.npmjs.org/is-path-inside/-/is-path-inside-1.0.0.tgz",
+      "dev": true
+    },
+    "is-posix-bracket": {
+      "version": "0.1.1",
+      "from": "is-posix-bracket@>=0.1.0 <0.2.0",
+      "resolved": "https://registry.npmjs.org/is-posix-bracket/-/is-posix-bracket-0.1.1.tgz",
+      "dev": true
+    },
+    "is-primitive": {
+      "version": "2.0.0",
+      "from": "is-primitive@>=2.0.0 <3.0.0",
+      "resolved": "https://registry.npmjs.org/is-primitive/-/is-primitive-2.0.0.tgz",
+      "dev": true
+    },
+    "is-property": {
+      "version": "1.0.2",
+      "from": "is-property@>=1.0.0 <2.0.0",
+      "resolved": "https://registry.npmjs.org/is-property/-/is-property-1.0.2.tgz",
+      "dev": true
+    },
+    "is-redirect": {
+      "version": "1.0.0",
+      "from": "is-redirect@>=1.0.0 <2.0.0",
+      "resolved": "https://registry.npmjs.org/is-redirect/-/is-redirect-1.0.0.tgz"
+    },
+    "is-regex": {
+      "version": "1.0.4",
+      "from": "is-regex@>=1.0.3 <2.0.0",
+      "resolved": "https://registry.npmjs.org/is-regex/-/is-regex-1.0.4.tgz",
+      "dev": true
+    },
+    "is-resolvable": {
+      "version": "1.0.0",
+      "from": "is-resolvable@>=1.0.0 <2.0.0",
+      "resolved": "https://registry.npmjs.org/is-resolvable/-/is-resolvable-1.0.0.tgz",
+      "dev": true
+    },
+    "is-retry-allowed": {
+      "version": "1.1.0",
+      "from": "is-retry-allowed@>=1.0.0 <2.0.0",
+      "resolved": "https://registry.npmjs.org/is-retry-allowed/-/is-retry-allowed-1.1.0.tgz"
+    },
+    "is-stream": {
+      "version": "1.1.0",
+      "from": "is-stream@>=1.1.0 <2.0.0",
+      "resolved": "https://registry.npmjs.org/is-stream/-/is-stream-1.1.0.tgz"
+    },
+    "is-symbol": {
+      "version": "1.0.1",
+      "from": "is-symbol@>=1.0.1 <2.0.0",
+      "resolved": "https://registry.npmjs.org/is-symbol/-/is-symbol-1.0.1.tgz",
+      "dev": true
+    },
+    "is-typedarray": {
+      "version": "1.0.0",
+      "from": "is-typedarray@>=1.0.0 <1.1.0",
+      "resolved": "https://registry.npmjs.org/is-typedarray/-/is-typedarray-1.0.0.tgz",
+      "dev": true
+    },
+    "is-utf8": {
+      "version": "0.2.1",
+      "from": "is-utf8@>=0.2.0 <0.3.0",
+      "resolved": "https://registry.npmjs.org/is-utf8/-/is-utf8-0.2.1.tgz",
+      "dev": true
+    },
+    "is-wsl": {
+      "version": "1.1.0",
+      "from": "is-wsl@>=1.1.0 <2.0.0",
+      "resolved": "https://registry.npmjs.org/is-wsl/-/is-wsl-1.1.0.tgz"
+    },
+    "isarray": {
+      "version": "1.0.0",
+      "from": "isarray@>=1.0.0 <1.1.0",
+      "resolved": "https://registry.npmjs.org/isarray/-/isarray-1.0.0.tgz"
+    },
+    "isexe": {
+      "version": "2.0.0",
+      "from": "isexe@>=2.0.0 <3.0.0",
+      "resolved": "https://registry.npmjs.org/isexe/-/isexe-2.0.0.tgz",
+      "dev": true
+    },
+    "isobject": {
+      "version": "2.1.0",
+      "from": "isobject@>=2.0.0 <3.0.0",
+      "resolved": "https://registry.npmjs.org/isobject/-/isobject-2.1.0.tgz",
+      "dev": true
+    },
+    "isstream": {
+      "version": "0.1.2",
+      "from": "isstream@>=0.1.2 <0.2.0",
+      "resolved": "https://registry.npmjs.org/isstream/-/isstream-0.1.2.tgz",
+      "dev": true
+    },
+    "istanbul": {
+      "version": "0.4.5",
+      "from": "istanbul@>=0.4.4 <0.5.0",
+      "resolved": "https://registry.npmjs.org/istanbul/-/istanbul-0.4.5.tgz",
+      "dev": true,
+      "dependencies": {
+        "esprima": {
+          "version": "2.7.3",
+          "from": "esprima@>=2.7.0 <2.8.0",
+          "resolved": "https://registry.npmjs.org/esprima/-/esprima-2.7.3.tgz",
+          "dev": true
+        },
+        "glob": {
+          "version": "5.0.15",
+          "from": "glob@>=5.0.15 <6.0.0",
+          "resolved": "https://registry.npmjs.org/glob/-/glob-5.0.15.tgz",
+          "dev": true
+        },
+        "resolve": {
+          "version": "1.1.7",
+          "from": "resolve@>=1.1.0 <1.2.0",
+          "resolved": "https://registry.npmjs.org/resolve/-/resolve-1.1.7.tgz",
+          "dev": true
+        },
+        "supports-color": {
+          "version": "3.2.3",
+          "from": "supports-color@>=3.1.0 <4.0.0",
+          "resolved": "https://registry.npmjs.org/supports-color/-/supports-color-3.2.3.tgz",
+          "dev": true
+        }
+      }
+    },
+    "istanbul-api": {
+      "version": "1.1.9",
+      "from": "istanbul-api@>=1.1.0-alpha.1 <2.0.0",
+      "resolved": "https://registry.npmjs.org/istanbul-api/-/istanbul-api-1.1.9.tgz",
+      "dev": true,
+      "dependencies": {
+        "async": {
+          "version": "2.4.1",
+          "from": "async@>=2.1.4 <3.0.0",
+          "resolved": "https://registry.npmjs.org/async/-/async-2.4.1.tgz",
+          "dev": true
+        }
+      }
+    },
+    "istanbul-lib-coverage": {
+      "version": "1.1.1",
+      "from": "istanbul-lib-coverage@>=1.0.0 <2.0.0",
+      "resolved": "https://registry.npmjs.org/istanbul-lib-coverage/-/istanbul-lib-coverage-1.1.1.tgz",
+      "dev": true
+    },
+    "istanbul-lib-hook": {
+      "version": "1.0.7",
+      "from": "istanbul-lib-hook@>=1.0.7 <2.0.0",
+      "resolved": "https://registry.npmjs.org/istanbul-lib-hook/-/istanbul-lib-hook-1.0.7.tgz",
+      "dev": true
+    },
+    "istanbul-lib-instrument": {
+      "version": "1.7.2",
+      "from": "istanbul-lib-instrument@>=1.1.1 <2.0.0",
+      "resolved": "https://registry.npmjs.org/istanbul-lib-instrument/-/istanbul-lib-instrument-1.7.2.tgz",
+      "dev": true
+    },
+    "istanbul-lib-report": {
+      "version": "1.1.1",
+      "from": "istanbul-lib-report@>=1.1.1 <2.0.0",
+      "resolved": "https://registry.npmjs.org/istanbul-lib-report/-/istanbul-lib-report-1.1.1.tgz",
+      "dev": true,
+      "dependencies": {
+        "supports-color": {
+          "version": "3.2.3",
+          "from": "supports-color@>=3.1.2 <4.0.0",
+          "resolved": "https://registry.npmjs.org/supports-color/-/supports-color-3.2.3.tgz",
+          "dev": true
+        }
+      }
+    },
+    "istanbul-lib-source-maps": {
+      "version": "1.2.1",
+      "from": "istanbul-lib-source-maps@>=1.2.1 <2.0.0",
+      "resolved": "https://registry.npmjs.org/istanbul-lib-source-maps/-/istanbul-lib-source-maps-1.2.1.tgz",
+      "dev": true,
+      "dependencies": {
+        "source-map": {
+          "version": "0.5.6",
+          "from": "source-map@>=0.5.3 <0.6.0",
+          "resolved": "https://registry.npmjs.org/source-map/-/source-map-0.5.6.tgz",
+          "dev": true
+        }
+      }
+    },
+    "istanbul-reports": {
+      "version": "1.1.1",
+      "from": "istanbul-reports@>=1.1.1 <2.0.0",
+      "resolved": "https://registry.npmjs.org/istanbul-reports/-/istanbul-reports-1.1.1.tgz",
+      "dev": true
+    },
+    "jest-changed-files": {
+      "version": "17.0.2",
+      "from": "jest-changed-files@>=17.0.2 <18.0.0",
+      "resolved": "https://registry.npmjs.org/jest-changed-files/-/jest-changed-files-17.0.2.tgz",
+      "dev": true
+    },
+    "jest-cli": {
+      "version": "18.1.0",
+      "from": "jest-cli@>=18.0.0 <19.0.0",
+      "resolved": "https://registry.npmjs.org/jest-cli/-/jest-cli-18.1.0.tgz",
+      "dev": true,
+      "dependencies": {
+        "callsites": {
+          "version": "2.0.0",
+          "from": "callsites@>=2.0.0 <3.0.0",
+          "resolved": "https://registry.npmjs.org/callsites/-/callsites-2.0.0.tgz",
+          "dev": true
+        },
+        "camelcase": {
+          "version": "3.0.0",
+          "from": "camelcase@>=3.0.0 <4.0.0",
+          "resolved": "https://registry.npmjs.org/camelcase/-/camelcase-3.0.0.tgz",
+          "dev": true
+        },
+        "cliui": {
+          "version": "3.2.0",
+          "from": "cliui@>=3.2.0 <4.0.0",
+          "resolved": "https://registry.npmjs.org/cliui/-/cliui-3.2.0.tgz",
+          "dev": true
         },
         "yargs": {
-          "version": "3.10.0",
-          "from": "yargs@3.10.0",
-          "resolved": "https://registry.npmjs.org/yargs/-/yargs-3.10.0.tgz",
->>>>>>> f1df11ab
+          "version": "6.6.0",
+          "from": "yargs@>=6.3.0 <7.0.0",
+          "resolved": "https://registry.npmjs.org/yargs/-/yargs-6.6.0.tgz",
+          "dev": true
+        }
+      }
+    },
+    "jest-config": {
+      "version": "18.1.0",
+      "from": "jest-config@>=18.1.0 <19.0.0",
+      "resolved": "https://registry.npmjs.org/jest-config/-/jest-config-18.1.0.tgz",
+      "dev": true
+    },
+    "jest-diff": {
+      "version": "18.1.0",
+      "from": "jest-diff@>=18.1.0 <19.0.0",
+      "resolved": "https://registry.npmjs.org/jest-diff/-/jest-diff-18.1.0.tgz",
+      "dev": true
+    },
+    "jest-environment-jsdom": {
+      "version": "18.1.0",
+      "from": "jest-environment-jsdom@>=18.1.0 <19.0.0",
+      "resolved": "https://registry.npmjs.org/jest-environment-jsdom/-/jest-environment-jsdom-18.1.0.tgz",
+      "dev": true
+    },
+    "jest-environment-node": {
+      "version": "18.1.0",
+      "from": "jest-environment-node@>=18.1.0 <19.0.0",
+      "resolved": "https://registry.npmjs.org/jest-environment-node/-/jest-environment-node-18.1.0.tgz",
+      "dev": true
+    },
+    "jest-file-exists": {
+      "version": "17.0.0",
+      "from": "jest-file-exists@>=17.0.0 <18.0.0",
+      "resolved": "https://registry.npmjs.org/jest-file-exists/-/jest-file-exists-17.0.0.tgz",
+      "dev": true
+    },
+    "jest-haste-map": {
+      "version": "18.1.0",
+      "from": "jest-haste-map@>=18.1.0 <19.0.0",
+      "resolved": "https://registry.npmjs.org/jest-haste-map/-/jest-haste-map-18.1.0.tgz",
+      "dev": true
+    },
+    "jest-jasmine2": {
+      "version": "18.1.0",
+      "from": "jest-jasmine2@>=18.1.0 <19.0.0",
+      "resolved": "https://registry.npmjs.org/jest-jasmine2/-/jest-jasmine2-18.1.0.tgz",
+      "dev": true
+    },
+    "jest-matcher-utils": {
+      "version": "18.1.0",
+      "from": "jest-matcher-utils@>=18.1.0 <19.0.0",
+      "resolved": "https://registry.npmjs.org/jest-matcher-utils/-/jest-matcher-utils-18.1.0.tgz",
+      "dev": true
+    },
+    "jest-matchers": {
+      "version": "18.1.0",
+      "from": "jest-matchers@>=18.1.0 <19.0.0",
+      "resolved": "https://registry.npmjs.org/jest-matchers/-/jest-matchers-18.1.0.tgz",
+      "dev": true
+    },
+    "jest-mock": {
+      "version": "18.0.0",
+      "from": "jest-mock@>=18.0.0 <19.0.0",
+      "resolved": "https://registry.npmjs.org/jest-mock/-/jest-mock-18.0.0.tgz",
+      "dev": true
+    },
+    "jest-resolve": {
+      "version": "18.1.0",
+      "from": "jest-resolve@>=18.1.0 <19.0.0",
+      "resolved": "https://registry.npmjs.org/jest-resolve/-/jest-resolve-18.1.0.tgz",
+      "dev": true
+    },
+    "jest-resolve-dependencies": {
+      "version": "18.1.0",
+      "from": "jest-resolve-dependencies@>=18.1.0 <19.0.0",
+      "resolved": "https://registry.npmjs.org/jest-resolve-dependencies/-/jest-resolve-dependencies-18.1.0.tgz",
+      "dev": true
+    },
+    "jest-runtime": {
+      "version": "18.1.0",
+      "from": "jest-runtime@>=18.1.0 <19.0.0",
+      "resolved": "https://registry.npmjs.org/jest-runtime/-/jest-runtime-18.1.0.tgz",
+      "dev": true,
+      "dependencies": {
+        "camelcase": {
+          "version": "3.0.0",
+          "from": "camelcase@>=3.0.0 <4.0.0",
+          "resolved": "https://registry.npmjs.org/camelcase/-/camelcase-3.0.0.tgz",
+          "dev": true
+        },
+        "cliui": {
+          "version": "3.2.0",
+          "from": "cliui@>=3.2.0 <4.0.0",
+          "resolved": "https://registry.npmjs.org/cliui/-/cliui-3.2.0.tgz",
+          "dev": true
+        },
+        "yargs": {
+          "version": "6.6.0",
+          "from": "yargs@>=6.3.0 <7.0.0",
+          "resolved": "https://registry.npmjs.org/yargs/-/yargs-6.6.0.tgz",
+          "dev": true
+        }
+      }
+    },
+    "jest-snapshot": {
+      "version": "18.1.0",
+      "from": "jest-snapshot@>=18.1.0 <19.0.0",
+      "resolved": "https://registry.npmjs.org/jest-snapshot/-/jest-snapshot-18.1.0.tgz",
+      "dev": true
+    },
+    "jest-util": {
+      "version": "18.1.0",
+      "from": "jest-util@>=18.1.0 <19.0.0",
+      "resolved": "https://registry.npmjs.org/jest-util/-/jest-util-18.1.0.tgz",
+      "dev": true
+    },
+    "jmespath": {
+      "version": "0.15.0",
+      "from": "jmespath@0.15.0",
+      "resolved": "https://registry.npmjs.org/jmespath/-/jmespath-0.15.0.tgz"
+    },
+    "jodid25519": {
+      "version": "1.0.2",
+      "from": "jodid25519@>=1.0.0 <2.0.0",
+      "resolved": "https://registry.npmjs.org/jodid25519/-/jodid25519-1.0.2.tgz",
+      "dev": true,
+      "optional": true
+    },
+    "js-tokens": {
+      "version": "3.0.1",
+      "from": "js-tokens@>=3.0.0 <4.0.0",
+      "resolved": "https://registry.npmjs.org/js-tokens/-/js-tokens-3.0.1.tgz",
+      "dev": true
+    },
+    "js-yaml": {
+      "version": "3.8.4",
+      "from": "js-yaml@>=3.6.1 <4.0.0",
+      "resolved": "https://registry.npmjs.org/js-yaml/-/js-yaml-3.8.4.tgz"
+    },
+    "jsbn": {
+      "version": "0.1.1",
+      "from": "jsbn@>=0.1.0 <0.2.0",
+      "resolved": "https://registry.npmjs.org/jsbn/-/jsbn-0.1.1.tgz",
+      "dev": true,
+      "optional": true
+    },
+    "jsdom": {
+      "version": "9.12.0",
+      "from": "jsdom@>=9.9.1 <10.0.0",
+      "resolved": "https://registry.npmjs.org/jsdom/-/jsdom-9.12.0.tgz",
+      "dev": true,
+      "dependencies": {
+        "acorn": {
+          "version": "4.0.13",
+          "from": "acorn@>=4.0.4 <5.0.0",
+          "resolved": "https://registry.npmjs.org/acorn/-/acorn-4.0.13.tgz",
+          "dev": true
+        }
+      }
+    },
+    "jsesc": {
+      "version": "1.3.0",
+      "from": "jsesc@>=1.3.0 <2.0.0",
+      "resolved": "https://registry.npmjs.org/jsesc/-/jsesc-1.3.0.tgz",
+      "dev": true
+    },
+    "json-refs": {
+      "version": "2.1.7",
+      "from": "json-refs@>=2.1.5 <3.0.0",
+      "resolved": "https://registry.npmjs.org/json-refs/-/json-refs-2.1.7.tgz",
+      "dependencies": {
+        "commander": {
+          "version": "2.9.0",
+          "from": "commander@>=2.9.0 <3.0.0",
+          "resolved": "https://registry.npmjs.org/commander/-/commander-2.9.0.tgz"
+        }
+      }
+    },
+    "json-schema": {
+      "version": "0.2.3",
+      "from": "json-schema@0.2.3",
+      "resolved": "https://registry.npmjs.org/json-schema/-/json-schema-0.2.3.tgz",
+      "dev": true
+    },
+    "json-stable-stringify": {
+      "version": "1.0.1",
+      "from": "json-stable-stringify@>=1.0.0 <2.0.0",
+      "resolved": "https://registry.npmjs.org/json-stable-stringify/-/json-stable-stringify-1.0.1.tgz",
+      "dev": true
+    },
+    "json-stringify-safe": {
+      "version": "5.0.1",
+      "from": "json-stringify-safe@5.0.1",
+      "resolved": "https://registry.npmjs.org/json-stringify-safe/-/json-stringify-safe-5.0.1.tgz"
+    },
+    "json3": {
+      "version": "3.3.2",
+      "from": "json3@3.3.2",
+      "resolved": "https://registry.npmjs.org/json3/-/json3-3.3.2.tgz",
+      "dev": true
+    },
+    "json5": {
+      "version": "0.5.1",
+      "from": "json5@>=0.5.0 <0.6.0",
+      "resolved": "https://registry.npmjs.org/json5/-/json5-0.5.1.tgz",
+      "dev": true
+    },
+    "jsonfile": {
+      "version": "2.4.0",
+      "from": "jsonfile@>=2.1.0 <3.0.0",
+      "resolved": "https://registry.npmjs.org/jsonfile/-/jsonfile-2.4.0.tgz"
+    },
+    "jsonify": {
+      "version": "0.0.0",
+      "from": "jsonify@>=0.0.0 <0.1.0",
+      "resolved": "https://registry.npmjs.org/jsonify/-/jsonify-0.0.0.tgz",
+      "dev": true
+    },
+    "jsonpointer": {
+      "version": "4.0.1",
+      "from": "jsonpointer@>=4.0.0 <5.0.0",
+      "resolved": "https://registry.npmjs.org/jsonpointer/-/jsonpointer-4.0.1.tgz",
+      "dev": true
+    },
+    "jsprim": {
+      "version": "1.4.0",
+      "from": "jsprim@>=1.2.2 <2.0.0",
+      "resolved": "https://registry.npmjs.org/jsprim/-/jsprim-1.4.0.tgz",
+      "dev": true,
+      "dependencies": {
+        "assert-plus": {
+          "version": "1.0.0",
+          "from": "assert-plus@1.0.0",
+          "resolved": "https://registry.npmjs.org/assert-plus/-/assert-plus-1.0.0.tgz",
+          "dev": true
+        }
+      }
+    },
+    "jsx-ast-utils": {
+      "version": "1.4.1",
+      "from": "jsx-ast-utils@>=1.0.0 <2.0.0",
+      "resolved": "https://registry.npmjs.org/jsx-ast-utils/-/jsx-ast-utils-1.4.1.tgz",
+      "dev": true
+    },
+    "jszip": {
+      "version": "3.1.3",
+      "from": "jszip@>=3.1.2 <4.0.0",
+      "resolved": "https://registry.npmjs.org/jszip/-/jszip-3.1.3.tgz",
+      "dev": true,
+      "dependencies": {
+        "core-js": {
+          "version": "2.3.0",
+          "from": "core-js@>=2.3.0 <2.4.0",
+          "resolved": "https://registry.npmjs.org/core-js/-/core-js-2.3.0.tgz",
+          "dev": true
+        },
+        "readable-stream": {
+          "version": "2.0.6",
+          "from": "readable-stream@>=2.0.6 <2.1.0",
+          "resolved": "https://registry.npmjs.org/readable-stream/-/readable-stream-2.0.6.tgz",
+          "dev": true
+        },
+        "string_decoder": {
+          "version": "0.10.31",
+          "from": "string_decoder@>=0.10.0 <0.11.0",
+          "resolved": "https://registry.npmjs.org/string_decoder/-/string_decoder-0.10.31.tgz",
+          "dev": true
+        }
+      }
+    },
+    "jwt-decode": {
+      "version": "2.2.0",
+      "from": "jwt-decode@>=2.2.0 <3.0.0",
+      "resolved": "https://registry.npmjs.org/jwt-decode/-/jwt-decode-2.2.0.tgz"
+    },
+    "kind-of": {
+      "version": "3.2.2",
+      "from": "kind-of@>=3.0.2 <4.0.0",
+      "resolved": "https://registry.npmjs.org/kind-of/-/kind-of-3.2.2.tgz",
+      "dev": true
+    },
+    "klaw": {
+      "version": "1.3.1",
+      "from": "klaw@>=1.0.0 <2.0.0",
+      "resolved": "https://registry.npmjs.org/klaw/-/klaw-1.3.1.tgz"
+    },
+    "lazy-cache": {
+      "version": "1.0.4",
+      "from": "lazy-cache@>=1.0.3 <2.0.0",
+      "resolved": "https://registry.npmjs.org/lazy-cache/-/lazy-cache-1.0.4.tgz",
+      "dev": true,
+      "optional": true
+    },
+    "lazystream": {
+      "version": "1.0.0",
+      "from": "lazystream@>=1.0.0 <2.0.0",
+      "resolved": "https://registry.npmjs.org/lazystream/-/lazystream-1.0.0.tgz"
+    },
+    "lcid": {
+      "version": "1.0.0",
+      "from": "lcid@>=1.0.0 <2.0.0",
+      "resolved": "https://registry.npmjs.org/lcid/-/lcid-1.0.0.tgz",
+      "dev": true
+    },
+    "lcov-parse": {
+      "version": "0.0.10",
+      "from": "lcov-parse@0.0.10",
+      "resolved": "https://registry.npmjs.org/lcov-parse/-/lcov-parse-0.0.10.tgz",
+      "dev": true
+    },
+    "levn": {
+      "version": "0.3.0",
+      "from": "levn@>=0.3.0 <0.4.0",
+      "resolved": "https://registry.npmjs.org/levn/-/levn-0.3.0.tgz",
+      "dev": true
+    },
+    "lie": {
+      "version": "3.1.1",
+      "from": "lie@>=3.1.0 <3.2.0",
+      "resolved": "https://registry.npmjs.org/lie/-/lie-3.1.1.tgz",
+      "dev": true
+    },
+    "list-item": {
+      "version": "1.1.1",
+      "from": "list-item@>=1.1.1 <2.0.0",
+      "resolved": "https://registry.npmjs.org/list-item/-/list-item-1.1.1.tgz",
+      "dev": true
+    },
+    "load-json-file": {
+      "version": "1.1.0",
+      "from": "load-json-file@>=1.0.0 <2.0.0",
+      "resolved": "https://registry.npmjs.org/load-json-file/-/load-json-file-1.1.0.tgz",
+      "dev": true,
+      "dependencies": {
+        "strip-bom": {
+          "version": "2.0.0",
+          "from": "strip-bom@>=2.0.0 <3.0.0",
+          "resolved": "https://registry.npmjs.org/strip-bom/-/strip-bom-2.0.0.tgz",
+          "dev": true
+        }
+      }
+    },
+    "locate-path": {
+      "version": "2.0.0",
+      "from": "locate-path@>=2.0.0 <3.0.0",
+      "resolved": "https://registry.npmjs.org/locate-path/-/locate-path-2.0.0.tgz",
+      "dev": true,
+      "dependencies": {
+        "path-exists": {
+          "version": "3.0.0",
+          "from": "path-exists@>=3.0.0 <4.0.0",
+          "resolved": "https://registry.npmjs.org/path-exists/-/path-exists-3.0.0.tgz",
+          "dev": true
+        }
+      }
+    },
+    "lodash": {
+      "version": "4.17.4",
+      "from": "lodash@>=4.13.1 <5.0.0",
+      "resolved": "https://registry.npmjs.org/lodash/-/lodash-4.17.4.tgz"
+    },
+    "lodash._arraycopy": {
+      "version": "3.0.0",
+      "from": "lodash._arraycopy@>=3.0.0 <4.0.0",
+      "resolved": "https://registry.npmjs.org/lodash._arraycopy/-/lodash._arraycopy-3.0.0.tgz",
+      "dev": true
+    },
+    "lodash._arrayeach": {
+      "version": "3.0.0",
+      "from": "lodash._arrayeach@>=3.0.0 <4.0.0",
+      "resolved": "https://registry.npmjs.org/lodash._arrayeach/-/lodash._arrayeach-3.0.0.tgz",
+      "dev": true
+    },
+    "lodash._baseassign": {
+      "version": "3.2.0",
+      "from": "lodash._baseassign@>=3.0.0 <4.0.0",
+      "resolved": "https://registry.npmjs.org/lodash._baseassign/-/lodash._baseassign-3.2.0.tgz",
+      "dev": true
+    },
+    "lodash._baseclone": {
+      "version": "3.3.0",
+      "from": "lodash._baseclone@>=3.0.0 <4.0.0",
+      "resolved": "https://registry.npmjs.org/lodash._baseclone/-/lodash._baseclone-3.3.0.tgz",
+      "dev": true
+    },
+    "lodash._basecopy": {
+      "version": "3.0.1",
+      "from": "lodash._basecopy@>=3.0.0 <4.0.0",
+      "resolved": "https://registry.npmjs.org/lodash._basecopy/-/lodash._basecopy-3.0.1.tgz",
+      "dev": true
+    },
+    "lodash._basecreate": {
+      "version": "3.0.3",
+      "from": "lodash._basecreate@>=3.0.0 <4.0.0",
+      "resolved": "https://registry.npmjs.org/lodash._basecreate/-/lodash._basecreate-3.0.3.tgz",
+      "dev": true
+    },
+    "lodash._basefor": {
+      "version": "3.0.3",
+      "from": "lodash._basefor@>=3.0.0 <4.0.0",
+      "resolved": "https://registry.npmjs.org/lodash._basefor/-/lodash._basefor-3.0.3.tgz",
+      "dev": true
+    },
+    "lodash._bindcallback": {
+      "version": "3.0.1",
+      "from": "lodash._bindcallback@>=3.0.0 <4.0.0",
+      "resolved": "https://registry.npmjs.org/lodash._bindcallback/-/lodash._bindcallback-3.0.1.tgz",
+      "dev": true
+    },
+    "lodash._getnative": {
+      "version": "3.9.1",
+      "from": "lodash._getnative@>=3.0.0 <4.0.0",
+      "resolved": "https://registry.npmjs.org/lodash._getnative/-/lodash._getnative-3.9.1.tgz",
+      "dev": true
+    },
+    "lodash._isiterateecall": {
+      "version": "3.0.9",
+      "from": "lodash._isiterateecall@>=3.0.0 <4.0.0",
+      "resolved": "https://registry.npmjs.org/lodash._isiterateecall/-/lodash._isiterateecall-3.0.9.tgz",
+      "dev": true
+    },
+    "lodash.assign": {
+      "version": "4.2.0",
+      "from": "lodash.assign@>=4.2.0 <5.0.0",
+      "resolved": "https://registry.npmjs.org/lodash.assign/-/lodash.assign-4.2.0.tgz",
+      "dev": true
+    },
+    "lodash.clonedeep": {
+      "version": "3.0.2",
+      "from": "lodash.clonedeep@>=3.0.0 <4.0.0",
+      "resolved": "https://registry.npmjs.org/lodash.clonedeep/-/lodash.clonedeep-3.0.2.tgz",
+      "dev": true
+    },
+    "lodash.cond": {
+      "version": "4.5.2",
+      "from": "lodash.cond@>=4.3.0 <5.0.0",
+      "resolved": "https://registry.npmjs.org/lodash.cond/-/lodash.cond-4.5.2.tgz",
+      "dev": true
+    },
+    "lodash.create": {
+      "version": "3.1.1",
+      "from": "lodash.create@3.1.1",
+      "resolved": "https://registry.npmjs.org/lodash.create/-/lodash.create-3.1.1.tgz",
+      "dev": true
+    },
+    "lodash.endswith": {
+      "version": "4.2.1",
+      "from": "lodash.endswith@>=4.0.1 <5.0.0",
+      "resolved": "https://registry.npmjs.org/lodash.endswith/-/lodash.endswith-4.2.1.tgz",
+      "dev": true
+    },
+    "lodash.find": {
+      "version": "4.6.0",
+      "from": "lodash.find@>=4.3.0 <5.0.0",
+      "resolved": "https://registry.npmjs.org/lodash.find/-/lodash.find-4.6.0.tgz",
+      "dev": true
+    },
+    "lodash.findindex": {
+      "version": "4.6.0",
+      "from": "lodash.findindex@>=4.3.0 <5.0.0",
+      "resolved": "https://registry.npmjs.org/lodash.findindex/-/lodash.findindex-4.6.0.tgz",
+      "dev": true
+    },
+    "lodash.isarguments": {
+      "version": "3.1.0",
+      "from": "lodash.isarguments@>=3.0.0 <4.0.0",
+      "resolved": "https://registry.npmjs.org/lodash.isarguments/-/lodash.isarguments-3.1.0.tgz",
+      "dev": true
+    },
+    "lodash.isarray": {
+      "version": "3.0.4",
+      "from": "lodash.isarray@>=3.0.0 <4.0.0",
+      "resolved": "https://registry.npmjs.org/lodash.isarray/-/lodash.isarray-3.0.4.tgz",
+      "dev": true
+    },
+    "lodash.keys": {
+      "version": "3.1.2",
+      "from": "lodash.keys@>=3.0.0 <4.0.0",
+      "resolved": "https://registry.npmjs.org/lodash.keys/-/lodash.keys-3.1.2.tgz",
+      "dev": true
+    },
+    "log-driver": {
+      "version": "1.2.5",
+      "from": "log-driver@1.2.5",
+      "resolved": "https://registry.npmjs.org/log-driver/-/log-driver-1.2.5.tgz",
+      "dev": true
+    },
+    "lolex": {
+      "version": "1.3.2",
+      "from": "lolex@1.3.2",
+      "resolved": "https://registry.npmjs.org/lolex/-/lolex-1.3.2.tgz",
+      "dev": true
+    },
+    "longest": {
+      "version": "1.0.1",
+      "from": "longest@>=1.0.1 <2.0.0",
+      "resolved": "https://registry.npmjs.org/longest/-/longest-1.0.1.tgz",
+      "dev": true
+    },
+    "loose-envify": {
+      "version": "1.3.1",
+      "from": "loose-envify@>=1.0.0 <2.0.0",
+      "resolved": "https://registry.npmjs.org/loose-envify/-/loose-envify-1.3.1.tgz",
+      "dev": true
+    },
+    "lowercase-keys": {
+      "version": "1.0.0",
+      "from": "lowercase-keys@>=1.0.0 <2.0.0",
+      "resolved": "https://registry.npmjs.org/lowercase-keys/-/lowercase-keys-1.0.0.tgz"
+    },
+    "lsmod": {
+      "version": "1.0.0",
+      "from": "lsmod@1.0.0",
+      "resolved": "https://registry.npmjs.org/lsmod/-/lsmod-1.0.0.tgz"
+    },
+    "make-dir": {
+      "version": "1.0.0",
+      "from": "make-dir@>=1.0.0 <2.0.0",
+      "resolved": "https://registry.npmjs.org/make-dir/-/make-dir-1.0.0.tgz"
+    },
+    "makeerror": {
+      "version": "1.0.11",
+      "from": "makeerror@>=1.0.0 <1.1.0",
+      "resolved": "https://registry.npmjs.org/makeerror/-/makeerror-1.0.11.tgz",
+      "dev": true
+    },
+    "markdown-link": {
+      "version": "0.1.1",
+      "from": "markdown-link@>=0.1.1 <0.2.0",
+      "resolved": "https://registry.npmjs.org/markdown-link/-/markdown-link-0.1.1.tgz",
+      "dev": true
+    },
+    "markdown-magic": {
+      "version": "0.1.17",
+      "from": "markdown-magic@>=0.1.15 <0.2.0",
+      "resolved": "https://registry.npmjs.org/markdown-magic/-/markdown-magic-0.1.17.tgz",
+      "dev": true,
+      "dependencies": {
+        "commander": {
+          "version": "2.9.0",
+          "from": "commander@>=2.9.0 <3.0.0",
+          "resolved": "https://registry.npmjs.org/commander/-/commander-2.9.0.tgz",
+          "dev": true
+        },
+        "find-up": {
+          "version": "2.1.0",
+          "from": "find-up@>=2.1.0 <3.0.0",
+          "resolved": "https://registry.npmjs.org/find-up/-/find-up-2.1.0.tgz",
+          "dev": true
+        },
+        "fs-extra": {
+          "version": "1.0.0",
+          "from": "fs-extra@>=1.0.0 <2.0.0",
+          "resolved": "https://registry.npmjs.org/fs-extra/-/fs-extra-1.0.0.tgz",
+          "dev": true
+        }
+      }
+    },
+    "markdown-toc": {
+      "version": "1.1.0",
+      "from": "markdown-toc@>=1.0.2 <2.0.0",
+      "resolved": "https://registry.npmjs.org/markdown-toc/-/markdown-toc-1.1.0.tgz",
+      "dev": true,
+      "dependencies": {
+        "lazy-cache": {
+          "version": "2.0.2",
+          "from": "lazy-cache@>=2.0.2 <3.0.0",
+          "resolved": "https://registry.npmjs.org/lazy-cache/-/lazy-cache-2.0.2.tgz",
+          "dev": true
+        }
+      }
+    },
+    "marked": {
+      "version": "0.3.6",
+      "from": "marked@>=0.3.6 <0.4.0",
+      "resolved": "https://registry.npmjs.org/marked/-/marked-0.3.6.tgz",
+      "dev": true
+    },
+    "marked-terminal": {
+      "version": "1.7.0",
+      "from": "marked-terminal@>=1.6.2 <2.0.0",
+      "resolved": "https://registry.npmjs.org/marked-terminal/-/marked-terminal-1.7.0.tgz",
+      "dev": true
+    },
+    "merge": {
+      "version": "1.2.0",
+      "from": "merge@>=1.1.3 <2.0.0",
+      "resolved": "https://registry.npmjs.org/merge/-/merge-1.2.0.tgz",
+      "dev": true
+    },
+    "merge-descriptors": {
+      "version": "1.0.1",
+      "from": "merge-descriptors@>=1.0.0 <1.1.0",
+      "resolved": "https://registry.npmjs.org/merge-descriptors/-/merge-descriptors-1.0.1.tgz",
+      "dev": true
+    },
+    "methods": {
+      "version": "1.1.2",
+      "from": "methods@>=1.1.1 <2.0.0",
+      "resolved": "https://registry.npmjs.org/methods/-/methods-1.1.2.tgz"
+    },
+    "micromatch": {
+      "version": "2.3.11",
+      "from": "micromatch@>=2.3.11 <3.0.0",
+      "resolved": "https://registry.npmjs.org/micromatch/-/micromatch-2.3.11.tgz",
+      "dev": true
+    },
+    "mime": {
+      "version": "1.3.6",
+      "from": "mime@>=1.3.4 <2.0.0",
+      "resolved": "https://registry.npmjs.org/mime/-/mime-1.3.6.tgz"
+    },
+    "mime-db": {
+      "version": "1.27.0",
+      "from": "mime-db@>=1.27.0 <1.28.0",
+      "resolved": "https://registry.npmjs.org/mime-db/-/mime-db-1.27.0.tgz"
+    },
+    "mime-types": {
+      "version": "2.1.15",
+      "from": "mime-types@>=2.1.12 <3.0.0",
+      "resolved": "https://registry.npmjs.org/mime-types/-/mime-types-2.1.15.tgz"
+    },
+    "minimatch": {
+      "version": "3.0.4",
+      "from": "minimatch@>=3.0.4 <4.0.0",
+      "resolved": "https://registry.npmjs.org/minimatch/-/minimatch-3.0.4.tgz"
+    },
+    "minimist": {
+      "version": "1.2.0",
+      "from": "minimist@>=1.2.0 <2.0.0",
+      "resolved": "https://registry.npmjs.org/minimist/-/minimist-1.2.0.tgz"
+    },
+    "mixin-deep": {
+      "version": "1.2.0",
+      "from": "mixin-deep@>=1.1.3 <2.0.0",
+      "resolved": "https://registry.npmjs.org/mixin-deep/-/mixin-deep-1.2.0.tgz",
+      "dev": true
+    },
+    "mkdirp": {
+      "version": "0.5.1",
+      "from": "mkdirp@>=0.5.1 <0.6.0",
+      "resolved": "https://registry.npmjs.org/mkdirp/-/mkdirp-0.5.1.tgz",
+      "dependencies": {
+        "minimist": {
+          "version": "0.0.8",
+          "from": "minimist@0.0.8",
+          "resolved": "https://registry.npmjs.org/minimist/-/minimist-0.0.8.tgz"
+        }
+      }
+    },
+    "mocha": {
+      "version": "3.4.2",
+      "from": "mocha@>=3.0.2 <4.0.0",
+      "resolved": "https://registry.npmjs.org/mocha/-/mocha-3.4.2.tgz",
+      "dev": true,
+      "dependencies": {
+        "commander": {
+          "version": "2.9.0",
+          "from": "commander@2.9.0",
+          "resolved": "https://registry.npmjs.org/commander/-/commander-2.9.0.tgz",
+          "dev": true
+        },
+        "debug": {
+          "version": "2.6.0",
+          "from": "debug@2.6.0",
+          "resolved": "https://registry.npmjs.org/debug/-/debug-2.6.0.tgz",
+          "dev": true
+        },
+        "glob": {
+          "version": "7.1.1",
+          "from": "glob@7.1.1",
+          "resolved": "https://registry.npmjs.org/glob/-/glob-7.1.1.tgz",
+          "dev": true
+        },
+        "ms": {
+          "version": "0.7.2",
+          "from": "ms@0.7.2",
+          "resolved": "https://registry.npmjs.org/ms/-/ms-0.7.2.tgz",
+          "dev": true
+        },
+        "supports-color": {
+          "version": "3.1.2",
+          "from": "supports-color@3.1.2",
+          "resolved": "https://registry.npmjs.org/supports-color/-/supports-color-3.1.2.tgz",
+          "dev": true
+        }
+      }
+    },
+    "mocha-lcov-reporter": {
+      "version": "1.3.0",
+      "from": "mocha-lcov-reporter@>=1.2.0 <2.0.0",
+      "resolved": "https://registry.npmjs.org/mocha-lcov-reporter/-/mocha-lcov-reporter-1.3.0.tgz",
+      "dev": true
+    },
+    "mock-require": {
+      "version": "1.3.0",
+      "from": "mock-require@>=1.3.0 <2.0.0",
+      "resolved": "https://registry.npmjs.org/mock-require/-/mock-require-1.3.0.tgz",
+      "dev": true
+    },
+    "module-not-found-error": {
+      "version": "1.0.1",
+      "from": "module-not-found-error@>=1.0.0 <2.0.0",
+      "resolved": "https://registry.npmjs.org/module-not-found-error/-/module-not-found-error-1.0.1.tgz",
+      "dev": true
+    },
+    "moment": {
+      "version": "2.18.1",
+      "from": "moment@>=2.13.0 <3.0.0",
+      "resolved": "https://registry.npmjs.org/moment/-/moment-2.18.1.tgz"
+    },
+    "ms": {
+      "version": "2.0.0",
+      "from": "ms@2.0.0",
+      "resolved": "https://registry.npmjs.org/ms/-/ms-2.0.0.tgz"
+    },
+    "mute-stream": {
+      "version": "0.0.5",
+      "from": "mute-stream@0.0.5",
+      "resolved": "https://registry.npmjs.org/mute-stream/-/mute-stream-0.0.5.tgz",
+      "dev": true
+    },
+    "native-promise-only": {
+      "version": "0.8.1",
+      "from": "native-promise-only@>=0.8.1 <0.9.0",
+      "resolved": "https://registry.npmjs.org/native-promise-only/-/native-promise-only-0.8.1.tgz"
+    },
+    "natural-compare": {
+      "version": "1.4.0",
+      "from": "natural-compare@>=1.4.0 <2.0.0",
+      "resolved": "https://registry.npmjs.org/natural-compare/-/natural-compare-1.4.0.tgz",
+      "dev": true
+    },
+    "node-emoji": {
+      "version": "1.5.1",
+      "from": "node-emoji@>=1.4.1 <2.0.0",
+      "resolved": "https://registry.npmjs.org/node-emoji/-/node-emoji-1.5.1.tgz",
+      "dev": true
+    },
+    "node-fetch": {
+      "version": "1.7.1",
+      "from": "node-fetch@>=1.6.0 <2.0.0",
+      "resolved": "https://registry.npmjs.org/node-fetch/-/node-fetch-1.7.1.tgz"
+    },
+    "node-int64": {
+      "version": "0.4.0",
+      "from": "node-int64@>=0.4.0 <0.5.0",
+      "resolved": "https://registry.npmjs.org/node-int64/-/node-int64-0.4.0.tgz",
+      "dev": true
+    },
+    "node-notifier": {
+      "version": "4.6.1",
+      "from": "node-notifier@>=4.6.1 <5.0.0",
+      "resolved": "https://registry.npmjs.org/node-notifier/-/node-notifier-4.6.1.tgz",
+      "dev": true
+    },
+    "nopt": {
+      "version": "3.0.6",
+      "from": "nopt@>=3.0.0 <4.0.0",
+      "resolved": "https://registry.npmjs.org/nopt/-/nopt-3.0.6.tgz",
+      "dev": true
+    },
+    "normalize-package-data": {
+      "version": "2.3.8",
+      "from": "normalize-package-data@>=2.3.2 <3.0.0",
+      "resolved": "https://registry.npmjs.org/normalize-package-data/-/normalize-package-data-2.3.8.tgz",
+      "dev": true
+    },
+    "normalize-path": {
+      "version": "2.1.1",
+      "from": "normalize-path@>=2.0.0 <3.0.0",
+      "resolved": "https://registry.npmjs.org/normalize-path/-/normalize-path-2.1.1.tgz"
+    },
+    "number-is-nan": {
+      "version": "1.0.1",
+      "from": "number-is-nan@>=1.0.0 <2.0.0",
+      "resolved": "https://registry.npmjs.org/number-is-nan/-/number-is-nan-1.0.1.tgz",
+      "dev": true
+    },
+    "nwmatcher": {
+      "version": "1.4.0",
+      "from": "nwmatcher@>=1.3.9 <2.0.0",
+      "resolved": "https://registry.npmjs.org/nwmatcher/-/nwmatcher-1.4.0.tgz",
+      "dev": true
+    },
+    "oauth-sign": {
+      "version": "0.8.2",
+      "from": "oauth-sign@>=0.8.1 <0.9.0",
+      "resolved": "https://registry.npmjs.org/oauth-sign/-/oauth-sign-0.8.2.tgz",
+      "dev": true
+    },
+    "object-assign": {
+      "version": "4.1.1",
+      "from": "object-assign@>=4.0.1 <5.0.0",
+      "resolved": "https://registry.npmjs.org/object-assign/-/object-assign-4.1.1.tgz"
+    },
+    "object-keys": {
+      "version": "1.0.11",
+      "from": "object-keys@>=1.0.8 <2.0.0",
+      "resolved": "https://registry.npmjs.org/object-keys/-/object-keys-1.0.11.tgz",
+      "dev": true
+    },
+    "object.assign": {
+      "version": "4.0.4",
+      "from": "object.assign@>=4.0.4 <5.0.0",
+      "resolved": "https://registry.npmjs.org/object.assign/-/object.assign-4.0.4.tgz",
+      "dev": true
+    },
+    "object.omit": {
+      "version": "2.0.1",
+      "from": "object.omit@>=2.0.0 <3.0.0",
+      "resolved": "https://registry.npmjs.org/object.omit/-/object.omit-2.0.1.tgz",
+      "dev": true
+    },
+    "object.pick": {
+      "version": "1.2.0",
+      "from": "object.pick@>=1.2.0 <2.0.0",
+      "resolved": "https://registry.npmjs.org/object.pick/-/object.pick-1.2.0.tgz",
+      "dev": true
+    },
+    "once": {
+      "version": "1.4.0",
+      "from": "once@>=1.3.0 <2.0.0",
+      "resolved": "https://registry.npmjs.org/once/-/once-1.4.0.tgz"
+    },
+    "onetime": {
+      "version": "1.1.0",
+      "from": "onetime@>=1.0.0 <2.0.0",
+      "resolved": "https://registry.npmjs.org/onetime/-/onetime-1.1.0.tgz",
+      "dev": true
+    },
+    "opn": {
+      "version": "5.0.0",
+      "from": "opn@>=5.0.0 <6.0.0",
+      "resolved": "https://registry.npmjs.org/opn/-/opn-5.0.0.tgz"
+    },
+    "optimist": {
+      "version": "0.6.1",
+      "from": "optimist@>=0.6.1 <0.7.0",
+      "resolved": "https://registry.npmjs.org/optimist/-/optimist-0.6.1.tgz",
+      "dev": true,
+      "dependencies": {
+        "minimist": {
+          "version": "0.0.10",
+          "from": "minimist@>=0.0.1 <0.1.0",
+          "resolved": "https://registry.npmjs.org/minimist/-/minimist-0.0.10.tgz",
+          "dev": true
+        },
+        "wordwrap": {
+          "version": "0.0.3",
+          "from": "wordwrap@>=0.0.2 <0.1.0",
+          "resolved": "https://registry.npmjs.org/wordwrap/-/wordwrap-0.0.3.tgz",
+          "dev": true
+        }
+      }
+    },
+    "optionator": {
+      "version": "0.8.2",
+      "from": "optionator@>=0.8.2 <0.9.0",
+      "resolved": "https://registry.npmjs.org/optionator/-/optionator-0.8.2.tgz",
+      "dev": true
+    },
+    "os-homedir": {
+      "version": "1.0.2",
+      "from": "os-homedir@>=1.0.0 <2.0.0",
+      "resolved": "https://registry.npmjs.org/os-homedir/-/os-homedir-1.0.2.tgz",
+      "dev": true
+    },
+    "os-locale": {
+      "version": "1.4.0",
+      "from": "os-locale@>=1.4.0 <2.0.0",
+      "resolved": "https://registry.npmjs.org/os-locale/-/os-locale-1.4.0.tgz",
+      "dev": true
+    },
+    "os-tmpdir": {
+      "version": "1.0.2",
+      "from": "os-tmpdir@>=1.0.1 <2.0.0",
+      "resolved": "https://registry.npmjs.org/os-tmpdir/-/os-tmpdir-1.0.2.tgz",
+      "dev": true
+    },
+    "p-limit": {
+      "version": "1.1.0",
+      "from": "p-limit@>=1.1.0 <2.0.0",
+      "resolved": "https://registry.npmjs.org/p-limit/-/p-limit-1.1.0.tgz",
+      "dev": true
+    },
+    "p-locate": {
+      "version": "2.0.0",
+      "from": "p-locate@>=2.0.0 <3.0.0",
+      "resolved": "https://registry.npmjs.org/p-locate/-/p-locate-2.0.0.tgz",
+      "dev": true
+    },
+    "pako": {
+      "version": "1.0.5",
+      "from": "pako@>=1.0.2 <1.1.0",
+      "resolved": "https://registry.npmjs.org/pako/-/pako-1.0.5.tgz",
+      "dev": true
+    },
+    "parse-glob": {
+      "version": "3.0.4",
+      "from": "parse-glob@>=3.0.4 <4.0.0",
+      "resolved": "https://registry.npmjs.org/parse-glob/-/parse-glob-3.0.4.tgz",
+      "dev": true
+    },
+    "parse-json": {
+      "version": "2.2.0",
+      "from": "parse-json@>=2.2.0 <3.0.0",
+      "resolved": "https://registry.npmjs.org/parse-json/-/parse-json-2.2.0.tgz",
+      "dev": true
+    },
+    "parse5": {
+      "version": "1.5.1",
+      "from": "parse5@>=1.5.1 <2.0.0",
+      "resolved": "https://registry.npmjs.org/parse5/-/parse5-1.5.1.tgz",
+      "dev": true
+    },
+    "path-exists": {
+      "version": "2.1.0",
+      "from": "path-exists@>=2.0.0 <3.0.0",
+      "resolved": "https://registry.npmjs.org/path-exists/-/path-exists-2.1.0.tgz",
+      "dev": true
+    },
+    "path-is-absolute": {
+      "version": "1.0.1",
+      "from": "path-is-absolute@>=1.0.0 <2.0.0",
+      "resolved": "https://registry.npmjs.org/path-is-absolute/-/path-is-absolute-1.0.1.tgz"
+    },
+    "path-is-inside": {
+      "version": "1.0.2",
+      "from": "path-is-inside@>=1.0.1 <2.0.0",
+      "resolved": "https://registry.npmjs.org/path-is-inside/-/path-is-inside-1.0.2.tgz",
+      "dev": true
+    },
+    "path-loader": {
+      "version": "1.0.2",
+      "from": "path-loader@>=1.0.2 <2.0.0",
+      "resolved": "https://registry.npmjs.org/path-loader/-/path-loader-1.0.2.tgz"
+    },
+    "path-parse": {
+      "version": "1.0.5",
+      "from": "path-parse@>=1.0.5 <2.0.0",
+      "resolved": "https://registry.npmjs.org/path-parse/-/path-parse-1.0.5.tgz",
+      "dev": true
+    },
+    "path-type": {
+      "version": "1.1.0",
+      "from": "path-type@>=1.0.0 <2.0.0",
+      "resolved": "https://registry.npmjs.org/path-type/-/path-type-1.1.0.tgz",
+      "dev": true
+    },
+    "pend": {
+      "version": "1.2.0",
+      "from": "pend@>=1.2.0 <1.3.0",
+      "resolved": "https://registry.npmjs.org/pend/-/pend-1.2.0.tgz"
+    },
+    "pify": {
+      "version": "2.3.0",
+      "from": "pify@>=2.3.0 <3.0.0",
+      "resolved": "https://registry.npmjs.org/pify/-/pify-2.3.0.tgz"
+    },
+    "pinkie": {
+      "version": "2.0.4",
+      "from": "pinkie@>=2.0.0 <3.0.0",
+      "resolved": "https://registry.npmjs.org/pinkie/-/pinkie-2.0.4.tgz"
+    },
+    "pinkie-promise": {
+      "version": "2.0.1",
+      "from": "pinkie-promise@>=2.0.0 <3.0.0",
+      "resolved": "https://registry.npmjs.org/pinkie-promise/-/pinkie-promise-2.0.1.tgz"
+    },
+    "pkg-dir": {
+      "version": "1.0.0",
+      "from": "pkg-dir@>=1.0.0 <2.0.0",
+      "resolved": "https://registry.npmjs.org/pkg-dir/-/pkg-dir-1.0.0.tgz",
+      "dev": true
+    },
+    "pkg-up": {
+      "version": "1.0.0",
+      "from": "pkg-up@>=1.0.0 <2.0.0",
+      "resolved": "https://registry.npmjs.org/pkg-up/-/pkg-up-1.0.0.tgz",
+      "dev": true
+    },
+    "pluralize": {
+      "version": "1.2.1",
+      "from": "pluralize@>=1.2.1 <2.0.0",
+      "resolved": "https://registry.npmjs.org/pluralize/-/pluralize-1.2.1.tgz",
+      "dev": true
+    },
+    "prelude-ls": {
+      "version": "1.1.2",
+      "from": "prelude-ls@>=1.1.2 <1.2.0",
+      "resolved": "https://registry.npmjs.org/prelude-ls/-/prelude-ls-1.1.2.tgz",
+      "dev": true
+    },
+    "prepend-http": {
+      "version": "1.0.4",
+      "from": "prepend-http@>=1.0.1 <2.0.0",
+      "resolved": "https://registry.npmjs.org/prepend-http/-/prepend-http-1.0.4.tgz"
+    },
+    "preserve": {
+      "version": "0.2.0",
+      "from": "preserve@>=0.2.0 <0.3.0",
+      "resolved": "https://registry.npmjs.org/preserve/-/preserve-0.2.0.tgz",
+      "dev": true
+    },
+    "pretty-format": {
+      "version": "18.1.0",
+      "from": "pretty-format@>=18.1.0 <19.0.0",
+      "resolved": "https://registry.npmjs.org/pretty-format/-/pretty-format-18.1.0.tgz",
+      "dev": true
+    },
+    "private": {
+      "version": "0.1.7",
+      "from": "private@>=0.1.6 <0.2.0",
+      "resolved": "https://registry.npmjs.org/private/-/private-0.1.7.tgz",
+      "dev": true
+    },
+    "process-nextick-args": {
+      "version": "1.0.7",
+      "from": "process-nextick-args@>=1.0.6 <1.1.0",
+      "resolved": "https://registry.npmjs.org/process-nextick-args/-/process-nextick-args-1.0.7.tgz"
+    },
+    "progress": {
+      "version": "1.1.8",
+      "from": "progress@>=1.1.8 <2.0.0",
+      "resolved": "https://registry.npmjs.org/progress/-/progress-1.1.8.tgz",
+      "dev": true
+    },
+    "promise": {
+      "version": "7.1.1",
+      "from": "promise@>=7.1.1 <8.0.0",
+      "resolved": "https://registry.npmjs.org/promise/-/promise-7.1.1.tgz",
+      "dev": true
+    },
+    "proxyquire": {
+      "version": "1.8.0",
+      "from": "proxyquire@>=1.7.10 <2.0.0",
+      "resolved": "https://registry.npmjs.org/proxyquire/-/proxyquire-1.8.0.tgz",
+      "dev": true,
+      "dependencies": {
+        "resolve": {
+          "version": "1.1.7",
+          "from": "resolve@>=1.1.7 <1.2.0",
+          "resolved": "https://registry.npmjs.org/resolve/-/resolve-1.1.7.tgz",
+          "dev": true
+        }
+      }
+    },
+    "prr": {
+      "version": "0.0.0",
+      "from": "prr@>=0.0.0 <0.1.0",
+      "resolved": "https://registry.npmjs.org/prr/-/prr-0.0.0.tgz",
+      "dev": true
+    },
+    "punycode": {
+      "version": "1.3.2",
+      "from": "punycode@1.3.2",
+      "resolved": "https://registry.npmjs.org/punycode/-/punycode-1.3.2.tgz"
+    },
+    "qs": {
+      "version": "6.4.0",
+      "from": "qs@>=6.1.0 <7.0.0",
+      "resolved": "https://registry.npmjs.org/qs/-/qs-6.4.0.tgz"
+    },
+    "querystring": {
+      "version": "0.2.0",
+      "from": "querystring@0.2.0",
+      "resolved": "https://registry.npmjs.org/querystring/-/querystring-0.2.0.tgz"
+    },
+    "randomatic": {
+      "version": "1.1.6",
+      "from": "randomatic@>=1.1.3 <2.0.0",
+      "resolved": "https://registry.npmjs.org/randomatic/-/randomatic-1.1.6.tgz",
+      "dev": true
+    },
+    "raven": {
+      "version": "1.2.1",
+      "from": "raven@>=1.2.1 <2.0.0",
+      "resolved": "https://registry.npmjs.org/raven/-/raven-1.2.1.tgz",
+      "dependencies": {
+        "uuid": {
+          "version": "3.0.0",
+          "from": "uuid@3.0.0",
+          "resolved": "https://registry.npmjs.org/uuid/-/uuid-3.0.0.tgz"
+        }
+      }
+    },
+    "rc": {
+      "version": "1.2.1",
+      "from": "rc@>=1.1.6 <2.0.0",
+      "resolved": "https://registry.npmjs.org/rc/-/rc-1.2.1.tgz"
+    },
+    "read-pkg": {
+      "version": "1.1.0",
+      "from": "read-pkg@>=1.0.0 <2.0.0",
+      "resolved": "https://registry.npmjs.org/read-pkg/-/read-pkg-1.1.0.tgz",
+      "dev": true
+    },
+    "read-pkg-up": {
+      "version": "1.0.1",
+      "from": "read-pkg-up@>=1.0.1 <2.0.0",
+      "resolved": "https://registry.npmjs.org/read-pkg-up/-/read-pkg-up-1.0.1.tgz",
+      "dev": true
+    },
+    "readable-stream": {
+      "version": "2.2.10",
+      "from": "readable-stream@>=2.0.0 <3.0.0",
+      "resolved": "https://registry.npmjs.org/readable-stream/-/readable-stream-2.2.10.tgz"
+    },
+    "readline2": {
+      "version": "1.0.1",
+      "from": "readline2@>=1.0.1 <2.0.0",
+      "resolved": "https://registry.npmjs.org/readline2/-/readline2-1.0.1.tgz",
+      "dev": true
+    },
+    "rechoir": {
+      "version": "0.6.2",
+      "from": "rechoir@>=0.6.2 <0.7.0",
+      "resolved": "https://registry.npmjs.org/rechoir/-/rechoir-0.6.2.tgz",
+      "dev": true
+    },
+    "redeyed": {
+      "version": "1.0.1",
+      "from": "redeyed@>=1.0.0 <1.1.0",
+      "resolved": "https://registry.npmjs.org/redeyed/-/redeyed-1.0.1.tgz",
+      "dev": true,
+      "dependencies": {
+        "esprima": {
+          "version": "3.0.0",
+          "from": "esprima@>=3.0.0 <3.1.0",
+          "resolved": "https://registry.npmjs.org/esprima/-/esprima-3.0.0.tgz",
+          "dev": true
+        }
+      }
+    },
+    "regenerator-runtime": {
+      "version": "0.10.5",
+      "from": "regenerator-runtime@>=0.10.0 <0.11.0",
+      "resolved": "https://registry.npmjs.org/regenerator-runtime/-/regenerator-runtime-0.10.5.tgz",
+      "dev": true
+    },
+    "regex-cache": {
+      "version": "0.4.3",
+      "from": "regex-cache@>=0.4.2 <0.5.0",
+      "resolved": "https://registry.npmjs.org/regex-cache/-/regex-cache-0.4.3.tgz",
+      "dev": true
+    },
+    "remarkable": {
+      "version": "1.7.1",
+      "from": "remarkable@>=1.7.1 <2.0.0",
+      "resolved": "https://registry.npmjs.org/remarkable/-/remarkable-1.7.1.tgz",
+      "dev": true,
+      "dependencies": {
+        "argparse": {
+          "version": "0.1.16",
+          "from": "argparse@>=0.1.15 <0.2.0",
+          "resolved": "https://registry.npmjs.org/argparse/-/argparse-0.1.16.tgz",
+          "dev": true
+        }
+      }
+    },
+    "remove-trailing-separator": {
+      "version": "1.0.1",
+      "from": "remove-trailing-separator@>=1.0.1 <2.0.0",
+      "resolved": "https://registry.npmjs.org/remove-trailing-separator/-/remove-trailing-separator-1.0.1.tgz"
+    },
+    "repeat-element": {
+      "version": "1.1.2",
+      "from": "repeat-element@>=1.1.2 <2.0.0",
+      "resolved": "https://registry.npmjs.org/repeat-element/-/repeat-element-1.1.2.tgz",
+      "dev": true
+    },
+    "repeat-string": {
+      "version": "1.6.1",
+      "from": "repeat-string@>=1.5.2 <2.0.0",
+      "resolved": "https://registry.npmjs.org/repeat-string/-/repeat-string-1.6.1.tgz",
+      "dev": true
+    },
+    "repeating": {
+      "version": "2.0.1",
+      "from": "repeating@>=2.0.0 <3.0.0",
+      "resolved": "https://registry.npmjs.org/repeating/-/repeating-2.0.1.tgz",
+      "dev": true
+    },
+    "replaceall": {
+      "version": "0.1.6",
+      "from": "replaceall@>=0.1.6 <0.2.0",
+      "resolved": "https://registry.npmjs.org/replaceall/-/replaceall-0.1.6.tgz"
+    },
+    "request": {
+      "version": "2.79.0",
+      "from": "request@2.79.0",
+      "resolved": "https://registry.npmjs.org/request/-/request-2.79.0.tgz",
+      "dev": true,
+      "dependencies": {
+        "qs": {
+          "version": "6.3.2",
+          "from": "qs@>=6.3.0 <6.4.0",
+          "resolved": "https://registry.npmjs.org/qs/-/qs-6.3.2.tgz",
+          "dev": true
+        },
+        "uuid": {
+          "version": "3.0.1",
+          "from": "uuid@>=3.0.0 <4.0.0",
+          "resolved": "https://registry.npmjs.org/uuid/-/uuid-3.0.1.tgz",
+          "dev": true
+        }
+      }
+    },
+    "require-directory": {
+      "version": "2.1.1",
+      "from": "require-directory@>=2.1.1 <3.0.0",
+      "resolved": "https://registry.npmjs.org/require-directory/-/require-directory-2.1.1.tgz",
+      "dev": true
+    },
+    "require-main-filename": {
+      "version": "1.0.1",
+      "from": "require-main-filename@>=1.0.1 <2.0.0",
+      "resolved": "https://registry.npmjs.org/require-main-filename/-/require-main-filename-1.0.1.tgz",
+      "dev": true
+    },
+    "require-uncached": {
+      "version": "1.0.3",
+      "from": "require-uncached@>=1.0.2 <2.0.0",
+      "resolved": "https://registry.npmjs.org/require-uncached/-/require-uncached-1.0.3.tgz",
+      "dev": true,
+      "dependencies": {
+        "resolve-from": {
+          "version": "1.0.1",
+          "from": "resolve-from@>=1.0.0 <2.0.0",
+          "resolved": "https://registry.npmjs.org/resolve-from/-/resolve-from-1.0.1.tgz",
+          "dev": true
+        }
+      }
+    },
+    "resolve": {
+      "version": "1.3.3",
+      "from": "resolve@>=1.1.6 <2.0.0",
+      "resolved": "https://registry.npmjs.org/resolve/-/resolve-1.3.3.tgz",
+      "dev": true
+    },
+    "resolve-from": {
+      "version": "2.0.0",
+      "from": "resolve-from@>=2.0.0 <3.0.0",
+      "resolved": "https://registry.npmjs.org/resolve-from/-/resolve-from-2.0.0.tgz"
+    },
+    "restore-cursor": {
+      "version": "1.0.1",
+      "from": "restore-cursor@>=1.0.1 <2.0.0",
+      "resolved": "https://registry.npmjs.org/restore-cursor/-/restore-cursor-1.0.1.tgz",
+      "dev": true
+    },
+    "right-align": {
+      "version": "0.1.3",
+      "from": "right-align@>=0.1.1 <0.2.0",
+      "resolved": "https://registry.npmjs.org/right-align/-/right-align-0.1.3.tgz",
+      "dev": true,
+      "optional": true
+    },
+    "rimraf": {
+      "version": "2.6.1",
+      "from": "rimraf@>=2.2.8 <3.0.0",
+      "resolved": "https://registry.npmjs.org/rimraf/-/rimraf-2.6.1.tgz"
+    },
+    "run-async": {
+      "version": "0.1.0",
+      "from": "run-async@>=0.1.0 <0.2.0",
+      "resolved": "https://registry.npmjs.org/run-async/-/run-async-0.1.0.tgz",
+      "dev": true
+    },
+    "rx-lite": {
+      "version": "3.1.2",
+      "from": "rx-lite@>=3.1.2 <4.0.0",
+      "resolved": "https://registry.npmjs.org/rx-lite/-/rx-lite-3.1.2.tgz",
+      "dev": true
+    },
+    "safe-buffer": {
+      "version": "5.1.0",
+      "from": "safe-buffer@>=5.0.1 <6.0.0",
+      "resolved": "https://registry.npmjs.org/safe-buffer/-/safe-buffer-5.1.0.tgz"
+    },
+    "samsam": {
+      "version": "1.1.2",
+      "from": "samsam@1.1.2",
+      "resolved": "https://registry.npmjs.org/samsam/-/samsam-1.1.2.tgz",
+      "dev": true
+    },
+    "sane": {
+      "version": "1.4.1",
+      "from": "sane@>=1.4.1 <1.5.0",
+      "resolved": "https://registry.npmjs.org/sane/-/sane-1.4.1.tgz",
+      "dev": true
+    },
+    "sax": {
+      "version": "1.2.1",
+      "from": "sax@1.2.1",
+      "resolved": "https://registry.npmjs.org/sax/-/sax-1.2.1.tgz"
+    },
+    "seek-bzip": {
+      "version": "1.0.5",
+      "from": "seek-bzip@>=1.0.5 <2.0.0",
+      "resolved": "https://registry.npmjs.org/seek-bzip/-/seek-bzip-1.0.5.tgz"
+    },
+    "semver": {
+      "version": "5.3.0",
+      "from": "semver@>=5.0.3 <6.0.0",
+      "resolved": "https://registry.npmjs.org/semver/-/semver-5.3.0.tgz"
+    },
+    "semver-regex": {
+      "version": "1.0.0",
+      "from": "semver-regex@>=1.0.0 <2.0.0",
+      "resolved": "https://registry.npmjs.org/semver-regex/-/semver-regex-1.0.0.tgz"
+    },
+    "set-blocking": {
+      "version": "2.0.0",
+      "from": "set-blocking@>=2.0.0 <3.0.0",
+      "resolved": "https://registry.npmjs.org/set-blocking/-/set-blocking-2.0.0.tgz",
+      "dev": true
+    },
+    "set-getter": {
+      "version": "0.1.0",
+      "from": "set-getter@>=0.1.0 <0.2.0",
+      "resolved": "https://registry.npmjs.org/set-getter/-/set-getter-0.1.0.tgz",
+      "dev": true
+    },
+    "shelljs": {
+      "version": "0.6.1",
+      "from": "shelljs@>=0.6.0 <0.7.0",
+      "resolved": "https://registry.npmjs.org/shelljs/-/shelljs-0.6.1.tgz"
+    },
+    "shellwords": {
+      "version": "0.1.0",
+      "from": "shellwords@>=0.1.0 <0.2.0",
+      "resolved": "https://registry.npmjs.org/shellwords/-/shellwords-0.1.0.tgz",
+      "dev": true
+    },
+    "sinon": {
+      "version": "1.17.7",
+      "from": "sinon@>=1.17.5 <2.0.0",
+      "resolved": "https://registry.npmjs.org/sinon/-/sinon-1.17.7.tgz",
+      "dev": true
+    },
+    "sinon-bluebird": {
+      "version": "3.1.0",
+      "from": "sinon-bluebird@>=3.1.0 <4.0.0",
+      "resolved": "https://registry.npmjs.org/sinon-bluebird/-/sinon-bluebird-3.1.0.tgz",
+      "dev": true
+    },
+    "sinon-chai": {
+      "version": "2.10.0",
+      "from": "sinon-chai@>=2.9.0 <3.0.0",
+      "resolved": "https://registry.npmjs.org/sinon-chai/-/sinon-chai-2.10.0.tgz",
+      "dev": true
+    },
+    "slash": {
+      "version": "1.0.0",
+      "from": "slash@>=1.0.0 <2.0.0",
+      "resolved": "https://registry.npmjs.org/slash/-/slash-1.0.0.tgz"
+    },
+    "slice-ansi": {
+      "version": "0.0.4",
+      "from": "slice-ansi@0.0.4",
+      "resolved": "https://registry.npmjs.org/slice-ansi/-/slice-ansi-0.0.4.tgz",
+      "dev": true
+    },
+    "slide": {
+      "version": "1.1.6",
+      "from": "slide@>=1.1.5 <2.0.0",
+      "resolved": "https://registry.npmjs.org/slide/-/slide-1.1.6.tgz"
+    },
+    "sntp": {
+      "version": "1.0.9",
+      "from": "sntp@>=1.0.0 <2.0.0",
+      "resolved": "https://registry.npmjs.org/sntp/-/sntp-1.0.9.tgz",
+      "dev": true
+    },
+    "source-map": {
+      "version": "0.2.0",
+      "from": "source-map@>=0.2.0 <0.3.0",
+      "resolved": "https://registry.npmjs.org/source-map/-/source-map-0.2.0.tgz",
+      "dev": true,
+      "optional": true
+    },
+    "source-map-support": {
+      "version": "0.4.15",
+      "from": "source-map-support@>=0.4.2 <0.5.0",
+      "resolved": "https://registry.npmjs.org/source-map-support/-/source-map-support-0.4.15.tgz",
+      "dev": true,
+      "dependencies": {
+        "source-map": {
+          "version": "0.5.6",
+          "from": "source-map@>=0.5.6 <0.6.0",
+          "resolved": "https://registry.npmjs.org/source-map/-/source-map-0.5.6.tgz",
+          "dev": true
+        }
+      }
+    },
+    "spdx-correct": {
+      "version": "1.0.2",
+      "from": "spdx-correct@>=1.0.0 <1.1.0",
+      "resolved": "https://registry.npmjs.org/spdx-correct/-/spdx-correct-1.0.2.tgz",
+      "dev": true
+    },
+    "spdx-expression-parse": {
+      "version": "1.0.4",
+      "from": "spdx-expression-parse@>=1.0.0 <1.1.0",
+      "resolved": "https://registry.npmjs.org/spdx-expression-parse/-/spdx-expression-parse-1.0.4.tgz",
+      "dev": true
+    },
+    "spdx-license-ids": {
+      "version": "1.2.2",
+      "from": "spdx-license-ids@>=1.0.2 <2.0.0",
+      "resolved": "https://registry.npmjs.org/spdx-license-ids/-/spdx-license-ids-1.2.2.tgz",
+      "dev": true
+    },
+    "sprintf-js": {
+      "version": "1.0.3",
+      "from": "sprintf-js@>=1.0.2 <1.1.0",
+      "resolved": "https://registry.npmjs.org/sprintf-js/-/sprintf-js-1.0.3.tgz"
+    },
+    "sshpk": {
+      "version": "1.13.0",
+      "from": "sshpk@>=1.7.0 <2.0.0",
+      "resolved": "https://registry.npmjs.org/sshpk/-/sshpk-1.13.0.tgz",
+      "dev": true,
+      "dependencies": {
+        "assert-plus": {
+          "version": "1.0.0",
+          "from": "assert-plus@>=1.0.0 <2.0.0",
+          "resolved": "https://registry.npmjs.org/assert-plus/-/assert-plus-1.0.0.tgz",
+          "dev": true
+        }
+      }
+    },
+    "stack-trace": {
+      "version": "0.0.9",
+      "from": "stack-trace@0.0.9",
+      "resolved": "https://registry.npmjs.org/stack-trace/-/stack-trace-0.0.9.tgz"
+    },
+    "string_decoder": {
+      "version": "1.0.1",
+      "from": "string_decoder@>=1.0.0 <1.1.0",
+      "resolved": "https://registry.npmjs.org/string_decoder/-/string_decoder-1.0.1.tgz"
+    },
+    "string-width": {
+      "version": "1.0.2",
+      "from": "string-width@>=1.0.1 <2.0.0",
+      "resolved": "https://registry.npmjs.org/string-width/-/string-width-1.0.2.tgz",
+      "dev": true
+    },
+    "string.prototype.codepointat": {
+      "version": "0.2.0",
+      "from": "string.prototype.codepointat@>=0.2.0 <0.3.0",
+      "resolved": "https://registry.npmjs.org/string.prototype.codepointat/-/string.prototype.codepointat-0.2.0.tgz",
+      "dev": true
+    },
+    "stringstream": {
+      "version": "0.0.5",
+      "from": "stringstream@>=0.0.4 <0.1.0",
+      "resolved": "https://registry.npmjs.org/stringstream/-/stringstream-0.0.5.tgz",
+      "dev": true
+    },
+    "strip-ansi": {
+      "version": "3.0.1",
+      "from": "strip-ansi@>=3.0.0 <4.0.0",
+      "resolved": "https://registry.npmjs.org/strip-ansi/-/strip-ansi-3.0.1.tgz"
+    },
+    "strip-bom": {
+      "version": "3.0.0",
+      "from": "strip-bom@>=3.0.0 <4.0.0",
+      "resolved": "https://registry.npmjs.org/strip-bom/-/strip-bom-3.0.0.tgz",
+      "dev": true
+    },
+    "strip-color": {
+      "version": "0.1.0",
+      "from": "strip-color@>=0.1.0 <0.2.0",
+      "resolved": "https://registry.npmjs.org/strip-color/-/strip-color-0.1.0.tgz",
+      "dev": true
+    },
+    "strip-dirs": {
+      "version": "2.0.0",
+      "from": "strip-dirs@>=2.0.0 <3.0.0",
+      "resolved": "https://registry.npmjs.org/strip-dirs/-/strip-dirs-2.0.0.tgz"
+    },
+    "strip-json-comments": {
+      "version": "2.0.1",
+      "from": "strip-json-comments@>=2.0.1 <2.1.0",
+      "resolved": "https://registry.npmjs.org/strip-json-comments/-/strip-json-comments-2.0.1.tgz"
+    },
+    "strip-outer": {
+      "version": "1.0.0",
+      "from": "strip-outer@>=1.0.0 <2.0.0",
+      "resolved": "https://registry.npmjs.org/strip-outer/-/strip-outer-1.0.0.tgz"
+    },
+    "superagent": {
+      "version": "3.5.2",
+      "from": "superagent@>=3.5.2 <4.0.0",
+      "resolved": "https://registry.npmjs.org/superagent/-/superagent-3.5.2.tgz"
+    },
+    "supports-color": {
+      "version": "2.0.0",
+      "from": "supports-color@>=2.0.0 <3.0.0",
+      "resolved": "https://registry.npmjs.org/supports-color/-/supports-color-2.0.0.tgz"
+    },
+    "symbol-tree": {
+      "version": "3.2.2",
+      "from": "symbol-tree@>=3.2.1 <4.0.0",
+      "resolved": "https://registry.npmjs.org/symbol-tree/-/symbol-tree-3.2.2.tgz",
+      "dev": true
+    },
+    "sync-request": {
+      "version": "3.0.1",
+      "from": "sync-request@>=3.0.1 <4.0.0",
+      "resolved": "https://registry.npmjs.org/sync-request/-/sync-request-3.0.1.tgz",
+      "dev": true
+    },
+    "table": {
+      "version": "3.8.3",
+      "from": "table@>=3.7.8 <4.0.0",
+      "resolved": "https://registry.npmjs.org/table/-/table-3.8.3.tgz",
+      "dev": true,
+      "dependencies": {
+        "is-fullwidth-code-point": {
+          "version": "2.0.0",
+          "from": "is-fullwidth-code-point@>=2.0.0 <3.0.0",
+          "resolved": "https://registry.npmjs.org/is-fullwidth-code-point/-/is-fullwidth-code-point-2.0.0.tgz",
+          "dev": true
+        },
+        "string-width": {
+          "version": "2.0.0",
+          "from": "string-width@>=2.0.0 <3.0.0",
+          "resolved": "https://registry.npmjs.org/string-width/-/string-width-2.0.0.tgz",
+          "dev": true
+        }
+      }
+    },
+    "tar-stream": {
+      "version": "1.5.4",
+      "from": "tar-stream@>=1.5.0 <2.0.0",
+      "resolved": "https://registry.npmjs.org/tar-stream/-/tar-stream-1.5.4.tgz"
+    },
+    "test-exclude": {
+      "version": "3.3.0",
+      "from": "test-exclude@>=3.3.0 <4.0.0",
+      "resolved": "https://registry.npmjs.org/test-exclude/-/test-exclude-3.3.0.tgz",
+      "dev": true
+    },
+    "text-table": {
+      "version": "0.2.0",
+      "from": "text-table@>=0.2.0 <0.3.0",
+      "resolved": "https://registry.npmjs.org/text-table/-/text-table-0.2.0.tgz",
+      "dev": true
+    },
+    "then-request": {
+      "version": "2.2.0",
+      "from": "then-request@>=2.0.1 <3.0.0",
+      "resolved": "https://registry.npmjs.org/then-request/-/then-request-2.2.0.tgz",
+      "dev": true
+    },
+    "throat": {
+      "version": "3.1.0",
+      "from": "throat@>=3.0.0 <4.0.0",
+      "resolved": "https://registry.npmjs.org/throat/-/throat-3.1.0.tgz",
+      "dev": true
+    },
+    "through": {
+      "version": "2.3.8",
+      "from": "through@>=2.3.6 <3.0.0",
+      "resolved": "https://registry.npmjs.org/through/-/through-2.3.8.tgz"
+    },
+    "timed-out": {
+      "version": "4.0.1",
+      "from": "timed-out@>=4.0.0 <5.0.0",
+      "resolved": "https://registry.npmjs.org/timed-out/-/timed-out-4.0.1.tgz"
+    },
+    "tmpl": {
+      "version": "1.0.4",
+      "from": "tmpl@>=1.0.0 <1.1.0",
+      "resolved": "https://registry.npmjs.org/tmpl/-/tmpl-1.0.4.tgz",
+      "dev": true
+    },
+    "to-fast-properties": {
+      "version": "1.0.3",
+      "from": "to-fast-properties@>=1.0.1 <2.0.0",
+      "resolved": "https://registry.npmjs.org/to-fast-properties/-/to-fast-properties-1.0.3.tgz",
+      "dev": true
+    },
+    "to-object-path": {
+      "version": "0.3.0",
+      "from": "to-object-path@>=0.3.0 <0.4.0",
+      "resolved": "https://registry.npmjs.org/to-object-path/-/to-object-path-0.3.0.tgz",
+      "dev": true
+    },
+    "toml": {
+      "version": "2.3.2",
+      "from": "toml@>=2.3.2 <3.0.0",
+      "resolved": "https://registry.npmjs.org/toml/-/toml-2.3.2.tgz",
+      "dev": true
+    },
+    "tough-cookie": {
+      "version": "2.3.2",
+      "from": "tough-cookie@>=2.3.0 <2.4.0",
+      "resolved": "https://registry.npmjs.org/tough-cookie/-/tough-cookie-2.3.2.tgz",
+      "dev": true,
+      "dependencies": {
+        "punycode": {
+          "version": "1.4.1",
+          "from": "punycode@>=1.4.1 <2.0.0",
+          "resolved": "https://registry.npmjs.org/punycode/-/punycode-1.4.1.tgz",
+          "dev": true
+        }
+      }
+    },
+    "tr46": {
+      "version": "0.0.3",
+      "from": "tr46@>=0.0.3 <0.1.0",
+      "resolved": "https://registry.npmjs.org/tr46/-/tr46-0.0.3.tgz",
+      "dev": true
+    },
+    "trim-repeated": {
+      "version": "1.0.0",
+      "from": "trim-repeated@>=1.0.0 <2.0.0",
+      "resolved": "https://registry.npmjs.org/trim-repeated/-/trim-repeated-1.0.0.tgz"
+    },
+    "trim-right": {
+      "version": "1.0.1",
+      "from": "trim-right@>=1.0.1 <2.0.0",
+      "resolved": "https://registry.npmjs.org/trim-right/-/trim-right-1.0.1.tgz",
+      "dev": true
+    },
+    "tryit": {
+      "version": "1.0.3",
+      "from": "tryit@>=1.0.1 <2.0.0",
+      "resolved": "https://registry.npmjs.org/tryit/-/tryit-1.0.3.tgz",
+      "dev": true
+    },
+    "tunnel-agent": {
+      "version": "0.4.3",
+      "from": "tunnel-agent@>=0.4.0 <0.5.0",
+      "resolved": "https://registry.npmjs.org/tunnel-agent/-/tunnel-agent-0.4.3.tgz"
+    },
+    "tweetnacl": {
+      "version": "0.14.5",
+      "from": "tweetnacl@>=0.14.0 <0.15.0",
+      "resolved": "https://registry.npmjs.org/tweetnacl/-/tweetnacl-0.14.5.tgz",
+      "dev": true,
+      "optional": true
+    },
+    "type-check": {
+      "version": "0.3.2",
+      "from": "type-check@>=0.3.2 <0.4.0",
+      "resolved": "https://registry.npmjs.org/type-check/-/type-check-0.3.2.tgz",
+      "dev": true
+    },
+    "type-detect": {
+      "version": "1.0.0",
+      "from": "type-detect@>=1.0.0 <2.0.0",
+      "resolved": "https://registry.npmjs.org/type-detect/-/type-detect-1.0.0.tgz",
+      "dev": true
+    },
+    "typedarray": {
+      "version": "0.0.6",
+      "from": "typedarray@>=0.0.6 <0.0.7",
+      "resolved": "https://registry.npmjs.org/typedarray/-/typedarray-0.0.6.tgz",
+      "dev": true
+    },
+    "uglify-js": {
+      "version": "2.8.28",
+      "from": "uglify-js@>=2.6.0 <3.0.0",
+      "resolved": "https://registry.npmjs.org/uglify-js/-/uglify-js-2.8.28.tgz",
+      "dev": true,
+      "optional": true,
+      "dependencies": {
+        "source-map": {
+          "version": "0.5.6",
+          "from": "source-map@>=0.5.1 <0.6.0",
+          "resolved": "https://registry.npmjs.org/source-map/-/source-map-0.5.6.tgz",
           "dev": true,
           "optional": true
         }
@@ -6276,130 +3638,82 @@
     },
     "uglify-to-browserify": {
       "version": "1.0.2",
-<<<<<<< HEAD
-      "from": "uglify-to-browserify@https://registry.npmjs.org/uglify-to-browserify/-/uglify-to-browserify-1.0.2.tgz",
-=======
-      "from": "uglify-to-browserify@1.0.2",
->>>>>>> f1df11ab
+      "from": "uglify-to-browserify@>=1.0.0 <1.1.0",
       "resolved": "https://registry.npmjs.org/uglify-to-browserify/-/uglify-to-browserify-1.0.2.tgz",
       "dev": true,
       "optional": true
     },
     "unbzip2-stream": {
       "version": "1.2.4",
-<<<<<<< HEAD
-      "from": "unbzip2-stream@https://registry.npmjs.org/unbzip2-stream/-/unbzip2-stream-1.2.4.tgz",
-=======
-      "from": "unbzip2-stream@1.2.4",
->>>>>>> f1df11ab
+      "from": "unbzip2-stream@>=1.0.9 <2.0.0",
       "resolved": "https://registry.npmjs.org/unbzip2-stream/-/unbzip2-stream-1.2.4.tgz",
       "dependencies": {
         "base64-js": {
           "version": "0.0.8",
-          "from": "base64-js@https://registry.npmjs.org/base64-js/-/base64-js-0.0.8.tgz",
+          "from": "base64-js@0.0.8",
           "resolved": "https://registry.npmjs.org/base64-js/-/base64-js-0.0.8.tgz"
         },
         "buffer": {
           "version": "3.6.0",
-<<<<<<< HEAD
-          "from": "buffer@https://registry.npmjs.org/buffer/-/buffer-3.6.0.tgz",
-=======
-          "from": "buffer@3.6.0",
->>>>>>> f1df11ab
+          "from": "buffer@>=3.0.1 <4.0.0",
           "resolved": "https://registry.npmjs.org/buffer/-/buffer-3.6.0.tgz"
         }
       }
     },
     "underscore": {
       "version": "1.7.0",
-<<<<<<< HEAD
-      "from": "underscore@https://registry.npmjs.org/underscore/-/underscore-1.7.0.tgz",
-=======
-      "from": "underscore@1.7.0",
->>>>>>> f1df11ab
+      "from": "underscore@>=1.7.0 <1.8.0",
       "resolved": "https://registry.npmjs.org/underscore/-/underscore-1.7.0.tgz",
       "dev": true
     },
     "underscore.string": {
       "version": "2.4.0",
-<<<<<<< HEAD
-      "from": "underscore.string@https://registry.npmjs.org/underscore.string/-/underscore.string-2.4.0.tgz",
-=======
-      "from": "underscore.string@2.4.0",
->>>>>>> f1df11ab
+      "from": "underscore.string@>=2.4.0 <2.5.0",
       "resolved": "https://registry.npmjs.org/underscore.string/-/underscore.string-2.4.0.tgz",
       "dev": true
     },
     "unzip-response": {
       "version": "2.0.1",
-<<<<<<< HEAD
-      "from": "unzip-response@https://registry.npmjs.org/unzip-response/-/unzip-response-2.0.1.tgz",
-=======
-      "from": "unzip-response@2.0.1",
->>>>>>> f1df11ab
+      "from": "unzip-response@>=2.0.1 <3.0.0",
       "resolved": "https://registry.npmjs.org/unzip-response/-/unzip-response-2.0.1.tgz"
     },
     "uri-js": {
       "version": "3.0.2",
-<<<<<<< HEAD
-      "from": "uri-js@https://registry.npmjs.org/uri-js/-/uri-js-3.0.2.tgz",
-=======
-      "from": "uri-js@3.0.2",
->>>>>>> f1df11ab
+      "from": "uri-js@>=3.0.2 <4.0.0",
       "resolved": "https://registry.npmjs.org/uri-js/-/uri-js-3.0.2.tgz",
       "dependencies": {
         "punycode": {
           "version": "2.1.0",
-<<<<<<< HEAD
-          "from": "punycode@https://registry.npmjs.org/punycode/-/punycode-2.1.0.tgz",
-=======
-          "from": "punycode@2.1.0",
->>>>>>> f1df11ab
+          "from": "punycode@>=2.1.0 <3.0.0",
           "resolved": "https://registry.npmjs.org/punycode/-/punycode-2.1.0.tgz"
         }
       }
     },
     "url": {
       "version": "0.10.3",
-      "from": "url@https://registry.npmjs.org/url/-/url-0.10.3.tgz",
+      "from": "url@0.10.3",
       "resolved": "https://registry.npmjs.org/url/-/url-0.10.3.tgz"
     },
     "url-parse-lax": {
       "version": "1.0.0",
-<<<<<<< HEAD
-      "from": "url-parse-lax@https://registry.npmjs.org/url-parse-lax/-/url-parse-lax-1.0.0.tgz",
-=======
-      "from": "url-parse-lax@1.0.0",
->>>>>>> f1df11ab
+      "from": "url-parse-lax@>=1.0.0 <2.0.0",
       "resolved": "https://registry.npmjs.org/url-parse-lax/-/url-parse-lax-1.0.0.tgz"
     },
     "user-home": {
       "version": "2.0.0",
-<<<<<<< HEAD
-      "from": "user-home@https://registry.npmjs.org/user-home/-/user-home-2.0.0.tgz",
-=======
-      "from": "user-home@2.0.0",
->>>>>>> f1df11ab
+      "from": "user-home@>=2.0.0 <3.0.0",
       "resolved": "https://registry.npmjs.org/user-home/-/user-home-2.0.0.tgz",
       "dev": true
     },
     "util": {
       "version": "0.10.3",
-<<<<<<< HEAD
-      "from": "util@https://registry.npmjs.org/util/-/util-0.10.3.tgz",
-=======
-      "from": "util@0.10.3",
->>>>>>> f1df11ab
+      "from": "util@>=0.10.3 <1.0.0",
       "resolved": "https://registry.npmjs.org/util/-/util-0.10.3.tgz",
       "dev": true,
       "dependencies": {
         "inherits": {
           "version": "2.0.1",
-<<<<<<< HEAD
-          "from": "inherits@https://registry.npmjs.org/inherits/-/inherits-2.0.1.tgz",
-=======
           "from": "inherits@2.0.1",
->>>>>>> f1df11ab
           "resolved": "https://registry.npmjs.org/inherits/-/inherits-2.0.1.tgz",
           "dev": true
         }
@@ -6407,98 +3721,58 @@
     },
     "util-deprecate": {
       "version": "1.0.2",
-<<<<<<< HEAD
-      "from": "util-deprecate@https://registry.npmjs.org/util-deprecate/-/util-deprecate-1.0.2.tgz",
-=======
-      "from": "util-deprecate@1.0.2",
->>>>>>> f1df11ab
+      "from": "util-deprecate@>=1.0.1 <1.1.0",
       "resolved": "https://registry.npmjs.org/util-deprecate/-/util-deprecate-1.0.2.tgz"
     },
     "uuid": {
       "version": "2.0.3",
-<<<<<<< HEAD
-      "from": "uuid@https://registry.npmjs.org/uuid/-/uuid-2.0.3.tgz",
-=======
-      "from": "uuid@2.0.3",
->>>>>>> f1df11ab
+      "from": "uuid@>=2.0.2 <3.0.0",
       "resolved": "https://registry.npmjs.org/uuid/-/uuid-2.0.3.tgz"
     },
     "validate-npm-package-license": {
       "version": "3.0.1",
-<<<<<<< HEAD
-      "from": "validate-npm-package-license@https://registry.npmjs.org/validate-npm-package-license/-/validate-npm-package-license-3.0.1.tgz",
-=======
-      "from": "validate-npm-package-license@3.0.1",
->>>>>>> f1df11ab
+      "from": "validate-npm-package-license@>=3.0.1 <4.0.0",
       "resolved": "https://registry.npmjs.org/validate-npm-package-license/-/validate-npm-package-license-3.0.1.tgz",
       "dev": true
     },
     "verror": {
       "version": "1.3.6",
-<<<<<<< HEAD
-      "from": "verror@https://registry.npmjs.org/verror/-/verror-1.3.6.tgz",
-=======
       "from": "verror@1.3.6",
->>>>>>> f1df11ab
       "resolved": "https://registry.npmjs.org/verror/-/verror-1.3.6.tgz",
       "dev": true
     },
     "walkdir": {
       "version": "0.0.11",
-<<<<<<< HEAD
-      "from": "walkdir@https://registry.npmjs.org/walkdir/-/walkdir-0.0.11.tgz",
-=======
-      "from": "walkdir@0.0.11",
->>>>>>> f1df11ab
+      "from": "walkdir@>=0.0.11 <0.0.12",
       "resolved": "https://registry.npmjs.org/walkdir/-/walkdir-0.0.11.tgz"
     },
     "walker": {
       "version": "1.0.7",
-<<<<<<< HEAD
-      "from": "walker@https://registry.npmjs.org/walker/-/walker-1.0.7.tgz",
-=======
-      "from": "walker@1.0.7",
->>>>>>> f1df11ab
+      "from": "walker@>=1.0.5 <1.1.0",
       "resolved": "https://registry.npmjs.org/walker/-/walker-1.0.7.tgz",
       "dev": true
     },
     "watch": {
       "version": "0.10.0",
-<<<<<<< HEAD
-      "from": "watch@https://registry.npmjs.org/watch/-/watch-0.10.0.tgz",
-=======
-      "from": "watch@0.10.0",
->>>>>>> f1df11ab
+      "from": "watch@>=0.10.0 <0.11.0",
       "resolved": "https://registry.npmjs.org/watch/-/watch-0.10.0.tgz",
       "dev": true
     },
     "webidl-conversions": {
       "version": "4.0.1",
-<<<<<<< HEAD
-      "from": "webidl-conversions@https://registry.npmjs.org/webidl-conversions/-/webidl-conversions-4.0.1.tgz",
-=======
-      "from": "webidl-conversions@4.0.1",
->>>>>>> f1df11ab
+      "from": "webidl-conversions@>=4.0.0 <5.0.0",
       "resolved": "https://registry.npmjs.org/webidl-conversions/-/webidl-conversions-4.0.1.tgz",
       "dev": true
     },
     "whatwg-encoding": {
       "version": "1.0.1",
-<<<<<<< HEAD
-      "from": "whatwg-encoding@https://registry.npmjs.org/whatwg-encoding/-/whatwg-encoding-1.0.1.tgz",
-=======
-      "from": "whatwg-encoding@1.0.1",
->>>>>>> f1df11ab
+      "from": "whatwg-encoding@>=1.0.1 <2.0.0",
       "resolved": "https://registry.npmjs.org/whatwg-encoding/-/whatwg-encoding-1.0.1.tgz",
       "dev": true,
       "dependencies": {
         "iconv-lite": {
           "version": "0.4.13",
-<<<<<<< HEAD
-          "from": "iconv-lite@https://registry.npmjs.org/iconv-lite/-/iconv-lite-0.4.13.tgz",
-=======
           "from": "iconv-lite@0.4.13",
->>>>>>> f1df11ab
           "resolved": "https://registry.npmjs.org/iconv-lite/-/iconv-lite-0.4.13.tgz",
           "dev": true
         }
@@ -6506,21 +3780,13 @@
     },
     "whatwg-url": {
       "version": "4.8.0",
-<<<<<<< HEAD
-      "from": "whatwg-url@https://registry.npmjs.org/whatwg-url/-/whatwg-url-4.8.0.tgz",
-=======
-      "from": "whatwg-url@4.8.0",
->>>>>>> f1df11ab
+      "from": "whatwg-url@>=4.3.0 <5.0.0",
       "resolved": "https://registry.npmjs.org/whatwg-url/-/whatwg-url-4.8.0.tgz",
       "dev": true,
       "dependencies": {
         "webidl-conversions": {
           "version": "3.0.1",
-<<<<<<< HEAD
-          "from": "webidl-conversions@https://registry.npmjs.org/webidl-conversions/-/webidl-conversions-3.0.1.tgz",
-=======
-          "from": "webidl-conversions@3.0.1",
->>>>>>> f1df11ab
+          "from": "webidl-conversions@>=3.0.0 <4.0.0",
           "resolved": "https://registry.npmjs.org/webidl-conversions/-/webidl-conversions-3.0.1.tgz",
           "dev": true
         }
@@ -6528,149 +3794,100 @@
     },
     "which": {
       "version": "1.2.14",
-<<<<<<< HEAD
-      "from": "which@https://registry.npmjs.org/which/-/which-1.2.14.tgz",
-=======
-      "from": "which@1.2.14",
->>>>>>> f1df11ab
+      "from": "which@>=1.1.1 <2.0.0",
       "resolved": "https://registry.npmjs.org/which/-/which-1.2.14.tgz",
       "dev": true
     },
     "which-module": {
       "version": "1.0.0",
-<<<<<<< HEAD
-      "from": "which-module@https://registry.npmjs.org/which-module/-/which-module-1.0.0.tgz",
-=======
-      "from": "which-module@1.0.0",
->>>>>>> f1df11ab
+      "from": "which-module@>=1.0.0 <2.0.0",
       "resolved": "https://registry.npmjs.org/which-module/-/which-module-1.0.0.tgz",
       "dev": true
     },
     "window-size": {
       "version": "0.1.0",
-<<<<<<< HEAD
-      "from": "window-size@https://registry.npmjs.org/window-size/-/window-size-0.1.0.tgz",
-=======
       "from": "window-size@0.1.0",
->>>>>>> f1df11ab
       "resolved": "https://registry.npmjs.org/window-size/-/window-size-0.1.0.tgz",
       "dev": true,
       "optional": true
     },
     "wordwrap": {
       "version": "1.0.0",
-<<<<<<< HEAD
-      "from": "wordwrap@https://registry.npmjs.org/wordwrap/-/wordwrap-1.0.0.tgz",
-=======
-      "from": "wordwrap@1.0.0",
->>>>>>> f1df11ab
+      "from": "wordwrap@>=1.0.0 <1.1.0",
       "resolved": "https://registry.npmjs.org/wordwrap/-/wordwrap-1.0.0.tgz",
       "dev": true
     },
     "worker-farm": {
       "version": "1.3.1",
-<<<<<<< HEAD
-      "from": "worker-farm@https://registry.npmjs.org/worker-farm/-/worker-farm-1.3.1.tgz",
-=======
-      "from": "worker-farm@1.3.1",
->>>>>>> f1df11ab
+      "from": "worker-farm@>=1.3.1 <2.0.0",
       "resolved": "https://registry.npmjs.org/worker-farm/-/worker-farm-1.3.1.tgz",
       "dev": true
     },
     "wrap-ansi": {
       "version": "2.1.0",
-<<<<<<< HEAD
-      "from": "wrap-ansi@https://registry.npmjs.org/wrap-ansi/-/wrap-ansi-2.1.0.tgz",
-=======
-      "from": "wrap-ansi@2.1.0",
->>>>>>> f1df11ab
+      "from": "wrap-ansi@>=2.0.0 <3.0.0",
       "resolved": "https://registry.npmjs.org/wrap-ansi/-/wrap-ansi-2.1.0.tgz",
       "dev": true
     },
     "wrappy": {
       "version": "1.0.2",
-<<<<<<< HEAD
-      "from": "wrappy@https://registry.npmjs.org/wrappy/-/wrappy-1.0.2.tgz",
-=======
-      "from": "wrappy@1.0.2",
->>>>>>> f1df11ab
+      "from": "wrappy@>=1.0.0 <2.0.0",
       "resolved": "https://registry.npmjs.org/wrappy/-/wrappy-1.0.2.tgz"
     },
     "write": {
       "version": "0.2.1",
-<<<<<<< HEAD
-      "from": "write@https://registry.npmjs.org/write/-/write-0.2.1.tgz",
-=======
-      "from": "write@0.2.1",
->>>>>>> f1df11ab
+      "from": "write@>=0.2.1 <0.3.0",
       "resolved": "https://registry.npmjs.org/write/-/write-0.2.1.tgz",
       "dev": true
     },
     "write-file-atomic": {
       "version": "2.1.0",
-<<<<<<< HEAD
-      "from": "write-file-atomic@https://registry.npmjs.org/write-file-atomic/-/write-file-atomic-2.1.0.tgz",
-=======
-      "from": "write-file-atomic@2.1.0",
->>>>>>> f1df11ab
+      "from": "write-file-atomic@>=2.1.0 <3.0.0",
       "resolved": "https://registry.npmjs.org/write-file-atomic/-/write-file-atomic-2.1.0.tgz"
     },
     "xml-name-validator": {
       "version": "2.0.1",
-<<<<<<< HEAD
-      "from": "xml-name-validator@https://registry.npmjs.org/xml-name-validator/-/xml-name-validator-2.0.1.tgz",
-=======
-      "from": "xml-name-validator@2.0.1",
->>>>>>> f1df11ab
+      "from": "xml-name-validator@>=2.0.1 <3.0.0",
       "resolved": "https://registry.npmjs.org/xml-name-validator/-/xml-name-validator-2.0.1.tgz",
       "dev": true
     },
     "xml2js": {
       "version": "0.4.17",
-      "from": "xml2js@https://registry.npmjs.org/xml2js/-/xml2js-0.4.17.tgz",
+      "from": "xml2js@0.4.17",
       "resolved": "https://registry.npmjs.org/xml2js/-/xml2js-0.4.17.tgz"
     },
     "xmlbuilder": {
       "version": "4.2.1",
-      "from": "xmlbuilder@https://registry.npmjs.org/xmlbuilder/-/xmlbuilder-4.2.1.tgz",
+      "from": "xmlbuilder@4.2.1",
       "resolved": "https://registry.npmjs.org/xmlbuilder/-/xmlbuilder-4.2.1.tgz"
     },
     "xtend": {
       "version": "4.0.1",
-<<<<<<< HEAD
-      "from": "xtend@https://registry.npmjs.org/xtend/-/xtend-4.0.1.tgz",
-=======
-      "from": "xtend@4.0.1",
->>>>>>> f1df11ab
+      "from": "xtend@>=4.0.0 <5.0.0",
       "resolved": "https://registry.npmjs.org/xtend/-/xtend-4.0.1.tgz"
     },
     "y18n": {
       "version": "3.2.1",
-<<<<<<< HEAD
-      "from": "y18n@https://registry.npmjs.org/y18n/-/y18n-3.2.1.tgz",
-=======
-      "from": "y18n@3.2.1",
->>>>>>> f1df11ab
+      "from": "y18n@>=3.2.1 <4.0.0",
       "resolved": "https://registry.npmjs.org/y18n/-/y18n-3.2.1.tgz",
       "dev": true
     },
     "yargs": {
-<<<<<<< HEAD
       "version": "3.10.0",
-      "from": "yargs@https://registry.npmjs.org/yargs/-/yargs-3.10.0.tgz",
+      "from": "yargs@>=3.10.0 <3.11.0",
       "resolved": "https://registry.npmjs.org/yargs/-/yargs-3.10.0.tgz",
       "dev": true,
       "optional": true
     },
     "yargs-parser": {
       "version": "4.2.1",
-      "from": "yargs-parser@https://registry.npmjs.org/yargs-parser/-/yargs-parser-4.2.1.tgz",
+      "from": "yargs-parser@>=4.2.0 <5.0.0",
       "resolved": "https://registry.npmjs.org/yargs-parser/-/yargs-parser-4.2.1.tgz",
       "dev": true,
       "dependencies": {
         "camelcase": {
           "version": "3.0.0",
-          "from": "camelcase@https://registry.npmjs.org/camelcase/-/camelcase-3.0.0.tgz",
+          "from": "camelcase@>=3.0.0 <4.0.0",
           "resolved": "https://registry.npmjs.org/camelcase/-/camelcase-3.0.0.tgz",
           "dev": true
         }
@@ -6678,32 +3895,12 @@
     },
     "yauzl": {
       "version": "2.8.0",
-      "from": "yauzl@https://registry.npmjs.org/yauzl/-/yauzl-2.8.0.tgz",
-=======
-      "version": "6.6.0",
-      "from": "yargs@6.6.0",
-      "resolved": "https://registry.npmjs.org/yargs/-/yargs-6.6.0.tgz",
-      "dev": true
-    },
-    "yargs-parser": {
-      "version": "4.2.1",
-      "from": "yargs-parser@4.2.1",
-      "resolved": "https://registry.npmjs.org/yargs-parser/-/yargs-parser-4.2.1.tgz",
-      "dev": true
-    },
-    "yauzl": {
-      "version": "2.8.0",
-      "from": "yauzl@2.8.0",
->>>>>>> f1df11ab
+      "from": "yauzl@>=2.4.2 <3.0.0",
       "resolved": "https://registry.npmjs.org/yauzl/-/yauzl-2.8.0.tgz"
     },
     "zip-stream": {
       "version": "1.1.1",
-<<<<<<< HEAD
-      "from": "zip-stream@https://registry.npmjs.org/zip-stream/-/zip-stream-1.1.1.tgz",
-=======
-      "from": "zip-stream@1.1.1",
->>>>>>> f1df11ab
+      "from": "zip-stream@>=1.1.0 <2.0.0",
       "resolved": "https://registry.npmjs.org/zip-stream/-/zip-stream-1.1.1.tgz"
     }
   }
